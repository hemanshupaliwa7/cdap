#!/usr/bin/env bash

# Copyright © 2014 Cask Data, Inc.
#
# Licensed under the Apache License, Version 2.0 (the "License"); you may not
# use this file except in compliance with the License. You may obtain a copy of
# the License at
#
# http://www.apache.org/licenses/LICENSE-2.0
#
# Unless required by applicable law or agreed to in writing, software
# distributed under the License is distributed on an "AS IS" BASIS, WITHOUT
# WARRANTIES OR CONDITIONS OF ANY KIND, either express or implied. See the
# License for the specific language governing permissions and limitations under
# the License.

# Source function library. used for "status" use case
if [ -f "/etc/rc.d/init.d/functions" ]; then
  PLATFORM="RHEL"
  . /etc/rc.d/init.d/functions
elif [ -f /lib/lsb/init-functions ] ; then
  PLATFORM="UBUNTU"
  . /lib/lsb/init-functions
else
  echo "Platform is unsupported."
  exit 0
fi

SVCNAME=`basename $0`

if [[ "X$SVCNAME" == "Xsvc" ]]; then
  echo "Create a soft link to this script as svc-<component>"
  echo "E.g. ln -s service svc-<component>"
  exit 1
fi

# APP is shortened SVCNAME
APP=`echo $SVCNAME | cut -d'-' -f2-`; export APP

# Determine symlink target (full path)
TARGET=`readlink $0`
if [[ $? -ne 0 ]]; then
  echo "Create a soft link to this script as svc-<component>"
  echo "E.g. ln -s service svc-<component>"
  exit 1
fi

# Determine package name by applying regex to the target of the symlink being run
D1=`dirname $TARGET`; D2=`dirname $D1`
PKGNAME=`basename $D2`
if [[ "X$PKGNAME" == "X" ]]; then
  echo "Create a soft link to this script as svc-<component>"
  echo "E.g. ln -s service svc-<component>"
  exit 1
fi

# Default CDAP_HOME to /opt/cdap (package default)
CDAP_HOME=${CDAP_HOME:-/opt/cdap}

# Default CDAP_CONF to /etc/cdap (package default)
CDAP_CONF=${CDAP_CONF:-/etc/cdap/conf}

# construct COMPONENT_HOME and COMPONENT_BIN
COMPONENT_HOME="$CDAP_HOME"/"$PKGNAME"; export COMPONENT_HOME
COMPONENT_BIN="$COMPONENT_HOME"/bin

<<<<<<< HEAD
# Load component common.sh 
=======
# Load component common.sh
>>>>>>> bfbb3eed
source $COMPONENT_BIN/common.sh

# Load component common environment file too
source $COMPONENT_BIN/common-env.sh

# Load app specific configuration.
SERVICE_ENVIRONMENT_FILE="$COMPONENT_HOME"/conf/"$APP"-env.sh
if [ -f "$SERVICE_ENVIRONMENT_FILE" ]; then 
 . "$SERVICE_ENVIRONMENT_FILE"
fi

# Load user-modifiable configuration
if [ -f "${CDAP_CONF}/cdap-env.sh" ]; then
 . "${CDAP_CONF}/cdap-env.sh"
fi

# Set Log location
export LOG_PREFIX=$APP-$IDENT_STRING-$HOSTNAME
export LOGFILE=$LOG_PREFIX.log
loglog="${LOG_DIR}/${LOGFILE}"

# Set PID location
pid=$PID_DIR/$APP-${IDENT_STRING}.pid
loggc=$LOG_DIR/$LOG_PREFIX.gc

# Set Niceness
if [ "$NICENESS" = "" ]; then
 export NICENESS=0
fi

start() {
    if [ $MAIN_CMD ]; then
      # This app is configured as a NON-JAVA app

      check_before_start

      echo "`date` Starting $APP service on `hostname`"
      echo "`date` Starting $APP service on `hostname`" >> $loglog
      echo "`ulimit -a`" >> $loglog 2>&1

      nohup nice -n $NICENESS $MAIN_CMD $MAIN_CMD_ARGS </dev/null >>$loglog 2>&1 &

      echo $! >$pid
    elif [ $MAIN_CLASS ]; then
      # This app is configured as a JAVA app (default)

      # Check and set classpath if in development environment. 
      check_and_set_classpath_for_dev_environment $CDAP_HOME

      # Setup classpaths.
      set_classpath $COMPONENT_HOME $CDAP_CONF

      # Setup hive classpath if hive is installed, this has to be run after HBASE_CP is setup by set_classpath.
      set_hive_classpath

      # sets the JAVA variable.
      set_java

      # Adds the correct HBase support lib to the classpath
      set_hbase

      check_or_create_master_local_dir

      check_before_start

      echo "`date` Starting Java $APP service on `hostname`"
      echo "`date` Starting Java $APP service on `hostname`" >> $loglog
      "$JAVA" -version 2>> $loglog
      echo "`ulimit -a`" >> $loglog 2>&1

      nohup nice -n $NICENESS "$JAVA" -Dcdap.service=$APP "$JAVA_HEAPMAX" \
        -Dexplore.conf.files=$EXPLORE_CONF_FILES \
        -Dexplore.classpath=$EXPLORE_CLASSPATH "$OPTS" \
        -Duser.dir=$LOCAL_DIR \
        -cp $CLASSPATH $MAIN_CLASS $MAIN_CLASS_ARGS </dev/null >>$loglog 2>&1 &
      echo $! >$pid

    else
      echo "Error: Neither MAIN_CLASS or MAIN_CMD are set.  Please set one in $SERVICE_ENVIRONMENT_FILE"
      exit -1
    fi
}

stop() {
    if [ -f $pid ]; then
      pidToKill=`cat $pid`
      # kill -0 == see if the PID exists
      if kill -0 $pidToKill > /dev/null 2>&1; then
        echo -n stopping $command
        echo "`date` Terminating $command" >> $loglog
        kill $pidToKill > /dev/null 2>&1
        while kill -0 $pidToKill > /dev/null 2>&1;
        do
          echo -n "."
          sleep 1;
        done
        rm $pid
        echo
      else
        retval=$?
        echo nothing to stop because kill -0 of pid $pidToKill failed with status $retval
      fi
      rm -f $pid
    else
      echo nothing to stop because no pid file $pid
    fi
}

restart() {
    stop
    start
}

condrestart(){
    case "$PLATFORM" in
      "RHEL")
        rh_status > /dev/null 2>&1
        retval=$?
      ;;
      "UBUNTU")
        ub_status > /dev/null 2>&1
        retval=$?
      ;;
    esac

  if [[ $retval -eq 0 ]]; then
    restart
  fi
}

rh_status() {
    echo "checking status"
    # call sourced status function
    status -p $pid 
}

ub_status() {
    echo "checking status"
    # call sourced status function
    status_of_proc -p $pid "$0" "$APP"
}

# Executes a specific class' main method with the classpath and environment setup
run() {
    classname=$1
    shift
    if [ -z "$classname" ]; then
        echo "ERROR: No classname was given!"
        echo "Usage: $0 run <fully qualified classname> [arguments]"
        exit 1
    fi
    # Check and set classpath if in development environment. 
    check_and_set_classpath_for_dev_environment $CDAP_HOME

    # Setup classpaths.
    set_classpath $COMPONENT_HOME $CDAP_CONF

    # Setup hive classpath if hive is installed.
    set_hive_classpath

    # sets the JAVA variable.
    set_java

    # Adds the correct HBase support lib to the classpath
    set_hbase

    check_or_create_master_local_dir

    echo "Running class $classname"
    "$JAVA" "$JAVA_HEAPMAX" -Dhive.classpath=$HIVE_CLASSPATH -Duser.dir=$LOCAL_DIR "$OPTS" -cp $CLASSPATH $classname $@
}

case "$1" in
  start)
    $1  
  ;;
  
  stop)
    $1
  ;;

  restart)
    $1
  ;;

  condrestart)
    $1
  ;;

  status)
    case "$PLATFORM" in
      "RHEL")
        rh_status
      ;;
      "UBUNTU")
        ub_status
      ;;
    esac 
  ;;

  classpath)
    set_classpath $COMPONENT_HOME $CDAP_CONF
    set_java
    set_hbase
    echo $CLASSPATH
  ;;

  run)
    shift
    run $@
  ;;

  *)
    echo "Usage: $0 {start|stop|restart|status|run}"
    exit 1
  ;;


esac
exit $? 
<|MERGE_RESOLUTION|>--- conflicted
+++ resolved
@@ -64,11 +64,7 @@
 COMPONENT_HOME="$CDAP_HOME"/"$PKGNAME"; export COMPONENT_HOME
 COMPONENT_BIN="$COMPONENT_HOME"/bin
 
-<<<<<<< HEAD
-# Load component common.sh 
-=======
 # Load component common.sh
->>>>>>> bfbb3eed
 source $COMPONENT_BIN/common.sh
 
 # Load component common environment file too
