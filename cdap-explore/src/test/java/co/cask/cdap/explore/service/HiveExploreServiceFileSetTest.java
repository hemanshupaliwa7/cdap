--- conflicted
+++ resolved
@@ -27,11 +27,7 @@
 import co.cask.cdap.api.dataset.lib.Partitioning;
 import co.cask.cdap.api.dataset.lib.TimePartitionedFileSet;
 import co.cask.cdap.common.conf.CConfiguration;
-<<<<<<< HEAD
 import co.cask.cdap.data2.dataset2.lib.partitioned.TimePartitionedFileSetDataset;
-=======
-import co.cask.cdap.common.conf.Constants;
->>>>>>> 8de3a90e
 import co.cask.cdap.proto.ColumnDesc;
 import co.cask.cdap.proto.Id;
 import co.cask.cdap.proto.QueryResult;
@@ -375,12 +371,13 @@
   public void testTimePartitionedFileSetBackwardsCompatibility() throws Exception {
 
     final String datasetName = "backward";
+    final Id.DatasetInstance datasetInstanceId = Id.DatasetInstance.from(NAMESPACE_ID, datasetName);
 
     @SuppressWarnings("UnnecessaryLocalVariable")
     final String tableName = datasetName; // in this test context, the hive table name is the same as the dataset name
 
     // create a time partitioned file set
-    datasetFramework.addInstance("timePartitionedFileSet", datasetName, FileSetProperties.builder()
+    datasetFramework.addInstance("timePartitionedFileSet", datasetInstanceId, FileSetProperties.builder()
       // properties for file set
       .setBasePath("/somePath")
         // properties for partitioned hive table
@@ -398,7 +395,7 @@
 
     // Accessing dataset instance to perform data operations;
     TimePartitionedFileSet tpfs = datasetFramework.getDataset(
-      datasetName,
+      datasetInstanceId,
       // this argument makes the tpfs behave as if it has legacy partitions
       ImmutableMap.of(TimePartitionedFileSetDataset.ARGUMENT_LEGACY_DATASET, "true"),
       null);
@@ -477,7 +474,7 @@
                  new QueryResult(Lists.<Object>newArrayList("x2", "#2"))));
 
     // drop the dataset
-    datasetFramework.deleteInstance(datasetName);
+    datasetFramework.deleteInstance(datasetInstanceId);
 
     // verify the Hive table is gone
     runCommand("show tables", false,
