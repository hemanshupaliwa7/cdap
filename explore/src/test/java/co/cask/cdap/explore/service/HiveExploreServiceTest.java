/*
 * Copyright 2014 Cask, Inc.
 *
 * Licensed under the Apache License, Version 2.0 (the "License"); you may not
 * use this file except in compliance with the License. You may obtain a copy of
 * the License at
 *
 * http://www.apache.org/licenses/LICENSE-2.0
 *
 * Unless required by applicable law or agreed to in writing, software
 * distributed under the License is distributed on an "AS IS" BASIS, WITHOUT
 * WARRANTIES OR CONDITIONS OF ANY KIND, either express or implied. See the
 * License for the specific language governing permissions and limitations under
 * the License.
 */

package co.cask.cdap.explore.service;

import co.cask.cdap.api.dataset.DatasetDefinition;
import co.cask.cdap.api.dataset.DatasetProperties;
import co.cask.cdap.common.conf.CConfiguration;
import co.cask.cdap.common.conf.Constants;
import co.cask.cdap.common.discovery.RandomEndpointStrategy;
import co.cask.cdap.explore.client.ExploreExecutionResult;
import co.cask.cdap.explore.jdbc.ExploreDriver;
import co.cask.cdap.proto.ColumnDesc;
import co.cask.cdap.proto.QueryHandle;
import co.cask.cdap.proto.QueryInfo;
import co.cask.cdap.proto.QueryResult;
import co.cask.cdap.proto.QueryStatus;
import co.cask.cdap.proto.TableDescriptionInfo;
import co.cask.cdap.proto.TableNameInfo;
import co.cask.cdap.test.SlowTests;
import com.continuuity.tephra.Transaction;
import com.google.common.collect.ImmutableList;
import com.google.common.collect.ImmutableMap;
import com.google.common.collect.Lists;
import com.google.common.collect.Ordering;
import com.google.common.util.concurrent.ListenableFuture;
import org.apache.twill.discovery.Discoverable;
import org.apache.twill.discovery.DiscoveryServiceClient;
import org.junit.AfterClass;
import org.junit.Assert;
import org.junit.BeforeClass;
import org.junit.Test;
import org.junit.experimental.categories.Category;

import java.net.InetSocketAddress;
import java.sql.Connection;
import java.sql.DriverManager;
import java.sql.PreparedStatement;
import java.sql.ResultSet;
import java.util.List;
import java.util.Map;
import java.util.concurrent.CancellationException;
import java.util.concurrent.TimeUnit;

import static co.cask.cdap.explore.service.KeyStructValueTableDefinition.KeyValue;

/**
 * Tests Hive13ExploreService.
 */
@Category(SlowTests.class)
public class HiveExploreServiceTest extends BaseHiveExploreServiceTest {
  @BeforeClass
  public static void start() throws Exception {
    startServices(CConfiguration.create());

    datasetFramework.addModule("keyStructValue", new KeyStructValueTableDefinition.KeyStructValueTableModule());

    // Performing admin operations to create dataset instance
    datasetFramework.addInstance("keyStructValueTable", "my_table", DatasetProperties.EMPTY);

    // Accessing dataset instance to perform data operations
    KeyStructValueTableDefinition.KeyStructValueTable table =
      datasetFramework.getDataset("my_table", DatasetDefinition.NO_ARGUMENTS, null);
    Assert.assertNotNull(table);

    Transaction tx1 = transactionManager.startShort(100);
    table.startTx(tx1);

    KeyValue.Value value1 = new KeyValue.Value("first", Lists.newArrayList(1, 2, 3, 4, 5));
    KeyValue.Value value2 = new KeyValue.Value("two", Lists.newArrayList(10, 11, 12, 13, 14));
    table.put("1", value1);
    table.put("2", value2);
    Assert.assertEquals(value1, table.get("1"));

    Assert.assertTrue(table.commitTx());

    transactionManager.canCommit(tx1, table.getTxChanges());
    transactionManager.commit(tx1);

    table.postTxCommit();

    Transaction tx2 = transactionManager.startShort(100);
    table.startTx(tx2);

    Assert.assertEquals(value1, table.get("1"));
  }

  @AfterClass
  public static void stop() throws Exception {
    datasetFramework.deleteInstance("my_table");
    datasetFramework.deleteModule("keyStructValue");
  }

  @Test
  public void testDeployNotRecordScannable() throws Exception {
    // Try to deploy a dataset that is not record scannable, when explore is enabled.
    // This should be processed with no exception being thrown
    datasetFramework.addModule("module2", new NotRecordScannableTableDefinition.NotRecordScannableTableModule());
    datasetFramework.addInstance("NotRecordScannableTableDef", "my_table_not_record_scannable",
                                 DatasetProperties.EMPTY);

    datasetFramework.deleteInstance("my_table_not_record_scannable");
    datasetFramework.deleteModule("module2");
  }

  @Test
  public void testTable() throws Exception {
    KeyStructValueTableDefinition.KeyStructValueTable table =
      datasetFramework.getDataset("my_table", DatasetDefinition.NO_ARGUMENTS, null);
    Assert.assertNotNull(table);
    Transaction tx = transactionManager.startShort(100);
    table.startTx(tx);
    Assert.assertEquals(new KeyValue.Value("first", Lists.newArrayList(1, 2, 3, 4, 5)), table.get("1"));
    transactionManager.abort(tx);
  }

  @Test
  public void getUserTables() throws Exception {
    exploreClient.submit("create table test (first INT, second STRING) " +
                           "ROW FORMAT DELIMITED FIELDS TERMINATED BY '\\t'").get();
    List<TableNameInfo> tables = exploreService.getTables(null);
    Assert.assertEquals(ImmutableList.of(new TableNameInfo("default", "my_table"), new TableNameInfo("default", "test")), tables);

    tables = exploreService.getTables("default");
    Assert.assertEquals(ImmutableList.of(new TableNameInfo("default", "my_table"),
                                         new TableNameInfo("default", "test")),
                        tables);

    tables = exploreService.getTables("foobar");
    Assert.assertEquals(ImmutableList.of(), tables);

    exploreClient.submit("drop table if exists test").get();
  }

  @Test
  public void testHiveIntegration() throws Exception {
    runCommand("show tables",
               true,
               Lists.newArrayList(new ColumnDesc("tab_name", "STRING", 1, "from deserializer")),
               Lists.newArrayList(new QueryResult(Lists.<Object>newArrayList("my_table"))));

    runCommand("describe my_table",
               true,
               Lists.newArrayList(
                 new ColumnDesc("col_name", "STRING", 1, "from deserializer"),
                 new ColumnDesc("data_type", "STRING", 2, "from deserializer"),
                 new ColumnDesc("comment", "STRING", 3, "from deserializer")
               ),
               Lists.newArrayList(
                 new QueryResult(Lists.<Object>newArrayList("key", "string", "from deserializer")),
                 new QueryResult(Lists.<Object>newArrayList("value", "struct<name:string,ints:array<int>>",
                                                            "from deserializer"))
               )
    );

    runCommand("select key, value from my_table",
               true,
               Lists.newArrayList(new ColumnDesc("key", "STRING", 1, null),
                                  new ColumnDesc("value", "struct<name:string,ints:array<int>>", 2, null)
               ),
               Lists.newArrayList(
                 new QueryResult(Lists.<Object>newArrayList("1", "{\"name\":\"first\",\"ints\":[1,2,3,4,5]}")),
                 new QueryResult(Lists.<Object>newArrayList("2", "{\"name\":\"two\",\"ints\":[10,11,12,13,14]}")))
    );

    runCommand("select key, value from my_table where key = '1'",
               true,
               Lists.newArrayList(
                 new ColumnDesc("key", "STRING", 1, null),
                 new ColumnDesc("value", "struct<name:string,ints:array<int>>", 2, null)
               ),
               Lists.newArrayList(
                 new QueryResult(Lists.<Object>newArrayList("1", "{\"name\":\"first\",\"ints\":[1,2,3,4,5]}"))
               )
    );

    runCommand("select * from my_table",
               true,
               Lists.newArrayList(
                 new ColumnDesc("my_table.key", "STRING", 1, null),
                 new ColumnDesc("my_table.value", "struct<name:string,ints:array<int>>", 2, null)
               ),
               Lists.newArrayList(
                 new QueryResult(Lists.<Object>newArrayList("1", "{\"name\":\"first\",\"ints\":[1,2,3,4,5]}")),
                 new QueryResult(Lists.<Object>newArrayList("2", "{\"name\":\"two\",\"ints\":[10,11,12,13,14]}"))
               )
    );

    runCommand("select * from my_table where key = '2'",
               true,
               Lists.newArrayList(
                 new ColumnDesc("my_table.key", "STRING", 1, null),
                 new ColumnDesc("my_table.value", "struct<name:string,ints:array<int>>", 2, null)
               ),
               Lists.newArrayList(
                 new QueryResult(Lists.<Object>newArrayList("2", "{\"name\":\"two\",\"ints\":[10,11,12,13,14]}"))
               )
    );
  }

  @Test
  public void queriesListTest() throws Exception {
    ListenableFuture<ExploreExecutionResult> future;
    ExploreExecutionResult results;
    List<QueryInfo> queries;

    future = exploreClient.submit("show tables");
    future.get();

    future = exploreClient.submit("select * from my_table");
    results = future.get();

    queries = exploreService.getQueries();
    Assert.assertEquals(2, queries.size());
    Assert.assertEquals("select * from my_table", queries.get(0).getStatement());
    Assert.assertEquals("FINISHED", queries.get(0).getStatus().toString());
    Assert.assertTrue(queries.get(0).isHasResults());
    Assert.assertTrue(queries.get(0).isActive());
    Assert.assertEquals("show tables", queries.get(1).getStatement());
    Assert.assertEquals("FINISHED", queries.get(1).getStatus().toString());
    Assert.assertTrue(queries.get(1).isHasResults());
    Assert.assertTrue(queries.get(1).isActive());

    // Make the last query inactive
    while (results.hasNext()) {
      results.next();
    }
    queries = exploreService.getQueries();
    Assert.assertEquals(2, queries.size());
    Assert.assertEquals("select * from my_table", queries.get(0).getStatement());
    Assert.assertEquals("FINISHED", queries.get(0).getStatus().toString());
    Assert.assertTrue(queries.get(0).isHasResults());
    Assert.assertFalse(queries.get(0).isActive());
    Assert.assertEquals("show tables", queries.get(1).getStatement());
    Assert.assertEquals("FINISHED", queries.get(1).getStatus().toString());
    Assert.assertTrue(queries.get(1).isHasResults());
    Assert.assertTrue(queries.get(1).isActive());

    // Close last query
    results.close();
    queries = exploreService.getQueries();
    Assert.assertEquals(1, queries.size());
    Assert.assertEquals("show tables", queries.get(0).getStatement());

    // Make sure queries are reverse ordered by timestamp
    exploreClient.submit("show tables").get();
    exploreClient.submit("show tables").get();
    exploreClient.submit("show tables").get();
    exploreClient.submit("show tables").get();

    queries = exploreService.getQueries();
    List<Long> timestamps = Lists.newArrayList();
    Assert.assertEquals(5, queries.size());
    for (QueryInfo queryInfo : queries) {
      Assert.assertNotNull(queryInfo.getStatement());
      Assert.assertNotNull(queryInfo.getQueryHandle());
      Assert.assertTrue(queryInfo.isActive());
      Assert.assertEquals("FINISHED", queryInfo.getStatus().toString());
      Assert.assertEquals("show tables", queryInfo.getStatement());
      timestamps.add(queryInfo.getTimestamp());
    }

    // verify the ordering
    Assert.assertTrue(Ordering.natural().reverse().isOrdered(timestamps));
  }

  @Test
  public void previewResultsTest() throws Exception {
    datasetFramework.addInstance("keyStructValueTable", "my_table_2", DatasetProperties.EMPTY);
    datasetFramework.addInstance("keyStructValueTable", "my_table_3", DatasetProperties.EMPTY);
    datasetFramework.addInstance("keyStructValueTable", "my_table_4", DatasetProperties.EMPTY);
    datasetFramework.addInstance("keyStructValueTable", "my_table_5", DatasetProperties.EMPTY);
    datasetFramework.addInstance("keyStructValueTable", "my_table_6", DatasetProperties.EMPTY);

    try {
      QueryHandle handle = exploreService.execute("show tables");
      QueryStatus status = waitForCompletionStatus(handle, 200, TimeUnit.MILLISECONDS, 50);
      Assert.assertEquals(QueryStatus.OpStatus.FINISHED, status.getStatus());

      List<QueryResult> firstPreview = exploreService.previewResults(handle);
      Assert.assertEquals(ImmutableList.of(
        new QueryResult(ImmutableList.<Object>of("my_table")),
        new QueryResult(ImmutableList.<Object>of("my_table_2")),
        new QueryResult(ImmutableList.<Object>of("my_table_3")),
        new QueryResult(ImmutableList.<Object>of("my_table_4")),
        new QueryResult(ImmutableList.<Object>of("my_table_5"))
      ), firstPreview);


      List<QueryResult> endResults = exploreService.nextResults(handle, 100);
      Assert.assertEquals(ImmutableList.of(
        new QueryResult(ImmutableList.<Object>of("my_table_6"))
      ), endResults);

      List<QueryResult> secondPreview = exploreService.previewResults(handle);
      Assert.assertEquals(firstPreview, secondPreview);

      Assert.assertEquals(ImmutableList.of(), exploreService.nextResults(handle, 100));

      try {
        // All results are fetched, query should be inactive now
        exploreService.previewResults(handle);
        Assert.fail("HandleNotFoundException expected - query should be inactive.");
      } catch (HandleNotFoundException e) {
        Assert.assertTrue(e.isInactive());
        // Expected exception
      }

    } finally {
      datasetFramework.deleteInstance("my_table_2");
      datasetFramework.deleteInstance("my_table_3");
      datasetFramework.deleteInstance("my_table_4");
      datasetFramework.deleteInstance("my_table_5");
      datasetFramework.deleteInstance("my_table_6");
    }
  }

  @Test
  public void getDatasetSchemaTest() throws Exception {
    TableDescriptionInfo tableInfo = exploreService.getTableInfo(null, "my_table");
    Assert.assertEquals(new TableDescriptionInfo(
                          ImmutableMap.of("key", "string", "value", "struct<name:string,ints:array<int>>"),
                          true),
                        tableInfo);

    tableInfo = exploreService.getTableInfo("default", "my_table");
    Assert.assertEquals(new TableDescriptionInfo(
                          ImmutableMap.of("key", "string", "value", "struct<name:string,ints:array<int>>"),
                          true),
                        tableInfo);
    try {
      exploreService.getTableInfo(null, "foobar");
      Assert.fail("Should throw TableNotFoundException on table foobar");
    } catch (TableNotFoundException e) {
      // Expected
    }

    try {
<<<<<<< HEAD
      exploreService.getTableInfo("foo", "my_table");
      Assert.fail("Should throw ExploreException as database foo is inaccessible to current user");
=======
      exploreService.getTableSchema("foo", "my_table");
      Assert.fail("Should throw TableNotFoundException on table foo.my_table");
>>>>>>> 8f33b9f6
    } catch (TableNotFoundException e) {
      // Expected
    }

    exploreClient.submit("create table test (first INT, second STRING) " +
                           "ROW FORMAT DELIMITED FIELDS TERMINATED BY '\\t'").get();
    tableInfo = exploreService.getTableInfo(null, "test");
    Assert.assertEquals(new TableDescriptionInfo(
                          ImmutableMap.of("first", "int", "second", "string"),
                          false),
                        tableInfo);
    exploreClient.submit("drop table if exists test").get();

  }

  @Test
  public void exploreDriverTest() throws Exception {
    // Register explore jdbc driver
    Class.forName(ExploreDriver.class.getName());

    DiscoveryServiceClient discoveryServiceClient = injector.getInstance(DiscoveryServiceClient.class);
    Discoverable discoverable = new RandomEndpointStrategy(discoveryServiceClient.discover(
      Constants.Service.EXPLORE_HTTP_USER_SERVICE)).pick();

    InetSocketAddress addr = discoverable.getSocketAddress();
    String serviceUrl = String.format("%s%s:%d", Constants.Explore.Jdbc.URL_PREFIX, addr.getHostName(), addr.getPort());

    Connection connection = DriverManager.getConnection(serviceUrl);
    PreparedStatement stmt;
    ResultSet rowSet;

    stmt = connection.prepareStatement("show tables");
    rowSet = stmt.executeQuery();
    Assert.assertTrue(rowSet.next());
    Assert.assertEquals("my_table", rowSet.getString(1));
    stmt.close();

    stmt = connection.prepareStatement("select key, value from my_table");
    rowSet = stmt.executeQuery();
    Assert.assertTrue(rowSet.next());
    Assert.assertEquals(1, rowSet.getInt(1));
    Assert.assertEquals("{\"name\":\"first\",\"ints\":[1,2,3,4,5]}", rowSet.getString(2));
    Assert.assertTrue(rowSet.next());
    Assert.assertEquals(2, rowSet.getInt(1));
    Assert.assertEquals("{\"name\":\"two\",\"ints\":[10,11,12,13,14]}", rowSet.getString(2));
    stmt.close();

    connection.close();
  }

  @Test
  public void testJoin() throws Exception {

    // Performing admin operations to create dataset instance
    datasetFramework.addInstance("keyStructValueTable", "my_table_1", DatasetProperties.EMPTY);

    try {
      Transaction tx1 = transactionManager.startShort(100);

      // Accessing dataset instance to perform data operations
      KeyStructValueTableDefinition.KeyStructValueTable table =
        datasetFramework.getDataset("my_table_1", DatasetDefinition.NO_ARGUMENTS, null);
      Assert.assertNotNull(table);
      table.startTx(tx1);

      KeyValue.Value value1 = new KeyValue.Value("two", Lists.newArrayList(20, 21, 22, 23, 24));
      KeyValue.Value value2 = new KeyValue.Value("third", Lists.newArrayList(30, 31, 32, 33, 34));
      table.put("2", value1);
      table.put("3", value2);
      Assert.assertEquals(value1, table.get("2"));

      Assert.assertTrue(table.commitTx());

      transactionManager.canCommit(tx1, table.getTxChanges());
      transactionManager.commit(tx1);

      table.postTxCommit();


      runCommand("select my_table.key, my_table.value from " +
                   "my_table " +
                   "join my_table_1 on (my_table.key=my_table_1.key)",
                 true,
                 Lists.newArrayList(new ColumnDesc("my_table.key", "STRING", 1, null),
                                    new ColumnDesc("my_table.value",
                                                   "struct<name:string,ints:array<int>>", 2, null)),
                 Lists.newArrayList(
                   new QueryResult(Lists.<Object>newArrayList("2", "{\"name\":\"two\",\"ints\":[10,11,12,13,14]}")))
      );

      runCommand("select my_table.key, my_table.value, my_table_1.key, my_table_1.value from " +
                   "my_table " +
                   "right outer join my_table_1 on (my_table.key=my_table_1.key)",
                 true,
                 Lists.newArrayList(new ColumnDesc("my_table.key", "STRING", 1, null),
                                    new ColumnDesc("my_table.value", "struct<name:string,ints:array<int>>", 2, null),
                                    new ColumnDesc("my_table_1.key", "STRING", 3, null),
                                    new ColumnDesc("my_table_1.value",
                                                   "struct<name:string,ints:array<int>>", 4, null)),
                 Lists.newArrayList(
                   new QueryResult(Lists.<Object>newArrayList("2", "{\"name\":\"two\",\"ints\":[10,11,12,13,14]}",
                                                         "2", "{\"name\":\"two\",\"ints\":[20,21,22,23,24]}")),
                   new QueryResult(Lists.<Object>newArrayList(null, null, "3",
                                                         "{\"name\":\"third\",\"ints\":[30,31,32,33,34]}")))
      );

      runCommand("select my_table.key, my_table.value, my_table_1.key, my_table_1.value from " +
                   "my_table " +
                   "left outer join my_table_1 on (my_table.key=my_table_1.key)",
                 true,
                 Lists.newArrayList(new ColumnDesc("my_table.key", "STRING", 1, null),
                                    new ColumnDesc("my_table.value", "struct<name:string,ints:array<int>>", 2, null),
                                    new ColumnDesc("my_table_1.key", "STRING", 3, null),
                                    new ColumnDesc("my_table_1.value",
                                                   "struct<name:string,ints:array<int>>", 4, null)),
                 Lists.newArrayList(
                   new QueryResult(Lists.<Object>newArrayList("1",
                                                         "{\"name\":\"first\",\"ints\":[1,2,3,4,5]}", null, null)),
                   new QueryResult(Lists.<Object>newArrayList("2", "{\"name\":\"two\",\"ints\":[10,11,12,13,14]}",
                                                         "2", "{\"name\":\"two\",\"ints\":[20,21,22,23,24]}")))
      );

      runCommand("select my_table.key, my_table.value, my_table_1.key, my_table_1.value from " +
                   "my_table " +
                   "full outer join my_table_1 on (my_table.key=my_table_1.key)",
                 true,
                 Lists.newArrayList(new ColumnDesc("my_table.key", "STRING", 1, null),
                                    new ColumnDesc("my_table.value", "struct<name:string,ints:array<int>>", 2, null),
                                    new ColumnDesc("my_table_1.key", "STRING", 3, null),
                                    new ColumnDesc("my_table_1.value",
                                                   "struct<name:string,ints:array<int>>", 4, null)),
                 Lists.newArrayList(
                   new QueryResult(Lists.<Object>newArrayList("1",
                                                         "{\"name\":\"first\",\"ints\":[1,2,3,4,5]}", null, null)),
                   new QueryResult(Lists.<Object>newArrayList("2", "{\"name\":\"two\",\"ints\":[10,11,12,13,14]}",
                                                         "2", "{\"name\":\"two\",\"ints\":[20,21,22,23,24]}")),
                   new QueryResult(Lists.<Object>newArrayList(null, null, "3",
                                                         "{\"name\":\"third\",\"ints\":[30,31,32,33,34]}")))
      );
    } finally {
      datasetFramework.deleteInstance("my_table_1");
    }
  }

  @Test
  public void testCancel() throws Exception {
    ListenableFuture<ExploreExecutionResult> future = exploreClient.submit("select key, value from my_table");
    future.cancel(true);
    try {
      future.get();
      Assert.fail();
    } catch (CancellationException e) {
      // Expected
    }
  }
}<|MERGE_RESOLUTION|>--- conflicted
+++ resolved
@@ -349,13 +349,8 @@
     }
 
     try {
-<<<<<<< HEAD
       exploreService.getTableInfo("foo", "my_table");
-      Assert.fail("Should throw ExploreException as database foo is inaccessible to current user");
-=======
-      exploreService.getTableSchema("foo", "my_table");
       Assert.fail("Should throw TableNotFoundException on table foo.my_table");
->>>>>>> 8f33b9f6
     } catch (TableNotFoundException e) {
       // Expected
     }
