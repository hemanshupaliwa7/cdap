--- conflicted
+++ resolved
@@ -412,30 +412,12 @@
 
     public static final String DATASET_NAME = "reactor.dataset.name";
     public static final String DATASET_STORAGE_HANDLER_CLASS = "com.continuuity.hive.datasets.DatasetStorageHandler";
-<<<<<<< HEAD
-    public static final String HIVE_CLASSPATH = "HIVE_CLASSPATH";
-=======
     public static final String HIVE_CLASSPATH = "hive.classpath";
->>>>>>> b7fa88df
 
     public static final String SERVER_ADDRESS = "explore.service.bind.address";
 
     public static final String BACKLOG_CONNECTIONS = "explore.service.connection.backlog";
     public static final String EXEC_THREADS = "explore.service.exec.threads";
-<<<<<<< HEAD
-    public static final String BOSS_THREADS = "explore.service.boss.threads";
-    public static final String WORKER_THREADS = "explore.service.worker.threads";
-
-    /** Twill Runnable configuration **/
-    public static final String CONTAINER_VIRTUAL_CORES = "dataset.executor.container.num.cores";
-    public static final String CONTAINER_MEMORY_MB = "dataset.executor.container.memory.mb";
-    public static final String CONTAINER_INSTANCES = "dataset.executor.container.instances";
-
-    public static final String CFG_LOCAL_DATA_DIR = "hive.local.data.dir";
-    public static final String CFG_EXPLORE_ENABLED = "reactor.explore.enabled";
-
-    public static final boolean DEFAULT_CFG_EXPLORE_ENABLED = false;
-=======
     public static final String WORKER_THREADS = "explore.service.worker.threads";
 
     /** Twill Runnable configuration **/
@@ -445,7 +427,8 @@
 
     public static final String CFG_LOCAL_DATA_DIR = "hive.local.data.dir";
     public static final String CFG_EXPLORE_ENABLED = "reactor.explore.enabled";
->>>>>>> b7fa88df
+
+    public static final boolean DEFAULT_CFG_EXPLORE_ENABLED = false;
   }
 
   public static final String CFG_LOCAL_DATA_DIR = "local.data.dir";
