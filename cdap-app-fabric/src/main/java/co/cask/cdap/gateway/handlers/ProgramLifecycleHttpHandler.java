--- conflicted
+++ resolved
@@ -393,11 +393,7 @@
     }
     long start = (startTs == null || startTs.isEmpty()) ? Long.MIN_VALUE : Long.parseLong(startTs);
     long end = (endTs == null || endTs.isEmpty()) ? Long.MAX_VALUE : Long.parseLong(endTs);
-<<<<<<< HEAD
-    getRuns(responder, namespaceId, appId, type, runnableId, status, start, end, resultLimit);
-=======
-    getRuns(responder, Id.Program.from(namespaceId, appId, programId), status, start, end, resultLimit);
->>>>>>> 46ada48b
+    getRuns(responder, Id.Program.from(namespaceId, appId, type, programId), status, start, end, resultLimit);
   }
 
   /**
@@ -416,11 +412,7 @@
       return;
     }
 
-<<<<<<< HEAD
-    Id.Program id = Id.Program.from(namespaceId, appId, type, runnableId);
-=======
-    Id.Program id = Id.Program.from(namespaceId, appId, programId);
->>>>>>> 46ada48b
+    Id.Program id = Id.Program.from(namespaceId, appId, type, programId);
 
     try {
       if (!store.programExists(id, type)) {
@@ -452,12 +444,7 @@
       return;
     }
 
-<<<<<<< HEAD
-    Id.Program id = Id.Program.from(namespaceId, appId, type, runnableId);
-=======
-    Id.Program id = Id.Program.from(namespaceId, appId, programId);
->>>>>>> 46ada48b
-
+    Id.Program id = Id.Program.from(namespaceId, appId, type, programId);
 
     try {
       if (!store.programExists(id, type)) {
@@ -482,17 +469,13 @@
 
     ProgramType type = getProgramType(programType);
     if (type == null) {
-      responder.sendString(HttpResponseStatus.METHOD_NOT_ALLOWED, String.format("Program type '%s' not supported",
-                                                                                programType));
+      responder.sendString(HttpResponseStatus.BAD_REQUEST,
+                           String.format("Program type '%s' not supported", programType));
       return;
     }
 
     try {
-<<<<<<< HEAD
-      Id.Program id = Id.Program.from(namespaceId, appId, type, runnableId);
-=======
-      Id.Program id = Id.Program.from(namespaceId, appId, programId);
->>>>>>> 46ada48b
+      Id.Program id = Id.Program.from(namespaceId, appId, type, programId);
       ProgramSpecification specification = getProgramSpecification(id, type);
       if (specification == null) {
         responder.sendStatus(HttpResponseStatus.NOT_FOUND);
@@ -974,8 +957,8 @@
                        @PathParam("program-id") String programId) {
     ProgramType type = getProgramType(programCategory);
     if (type == null) {
-      responder.sendString(HttpResponseStatus.METHOD_NOT_ALLOWED, String.format("Live-info not supported for program" +
-                                                                                  " type '%s'", programCategory));
+      responder.sendString(HttpResponseStatus.BAD_REQUEST,
+                           String.format("Live-info not supported for program type '%s'", programCategory));
       return;
     }
     getLiveInfo(request, responder, namespaceId, appId, programId, ProgramType.valueOfCategoryName(programCategory),
@@ -1585,11 +1568,7 @@
   protected void programStartStop(HttpRequest request, HttpResponder responder, String namespaceId, String appId,
                                   String programId, ProgramType type, String action) {
     try {
-<<<<<<< HEAD
-      Id.Program id = Id.Program.from(namespaceId, appId, type, runnableId);
-=======
-      Id.Program id = Id.Program.from(namespaceId, appId, programId);
->>>>>>> 46ada48b
+      Id.Program id = Id.Program.from(namespaceId, appId, type, programId);
       AppFabricServiceStatus status = null;
       if ("start".equals(action)) {
         status = start(id, type, decodeArguments(request), false);
@@ -1723,16 +1702,9 @@
     }
   }
 
-<<<<<<< HEAD
-  private void getRuns(HttpResponder responder, String namespaceId, String appId, ProgramType programType,
-                       String runnableId, String status, long start, long end, int limit) {
-    try {
-      Id.Program programId = Id.Program.from(namespaceId, appId, programType, runnableId);
-=======
   private void getRuns(HttpResponder responder, Id.Program programId, String status,
                        long start, long end, int limit) {
     try {
->>>>>>> 46ada48b
       try {
         ProgramRunStatus runStatus = (status == null) ? ProgramRunStatus.ALL :
           ProgramRunStatus.valueOf(status.toUpperCase());
