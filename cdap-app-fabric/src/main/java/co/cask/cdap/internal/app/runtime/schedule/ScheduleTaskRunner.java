--- conflicted
+++ resolved
@@ -33,11 +33,8 @@
 import co.cask.cdap.internal.app.services.ProgramLifecycleService;
 import co.cask.cdap.internal.app.services.PropertiesResolver;
 import co.cask.cdap.proto.Id;
-<<<<<<< HEAD
 import co.cask.cdap.proto.id.ProgramId;
-=======
 import co.cask.cdap.security.spi.authentication.SecurityRequestContext;
->>>>>>> c287db0e
 import com.google.common.collect.Maps;
 import com.google.common.util.concurrent.Futures;
 import com.google.common.util.concurrent.ListenableFuture;
@@ -128,17 +125,13 @@
     ProgramRuntimeService.RuntimeInfo runtimeInfo;
     String originalUserId = SecurityRequestContext.getUserId();
     try {
-<<<<<<< HEAD
-      runtimeInfo = lifecycleService.start(id, sysArgs, userArgs, false);
-=======
       // if the program has a namespace user configured then set that user in the security request context.
       // See: CDAP-7396
-      String nsPrincipal = namespaceQueryAdmin.get(id.getNamespace()).getConfig().getPrincipal();
+      String nsPrincipal = namespaceQueryAdmin.get(id.getNamespaceId().toId()).getConfig().getPrincipal();
       if (nsPrincipal != null && SecurityUtil.isKerberosEnabled(cConf)) {
         SecurityRequestContext.setUserId(new KerberosName(nsPrincipal).getServiceName());
       }
-      runtimeInfo = lifecycleService.start(id.toEntityId(), sysArgs, userArgs, false);
->>>>>>> c287db0e
+      runtimeInfo = lifecycleService.start(id, sysArgs, userArgs, false);
     } catch (ProgramNotFoundException | ApplicationNotFoundException e) {
       throw new TaskExecutionException(String.format(UserMessages.getMessage(UserErrors.PROGRAM_NOT_FOUND), id),
                                        e, false);
