--- conflicted
+++ resolved
@@ -29,6 +29,7 @@
 
   /**
    * Schedule a program to be run in a defined schedule.
+   *
    * @param program Program that needs to be run.
    * @param programType type of program.
    * @param schedules Schedule with which the program runs.
@@ -74,14 +75,6 @@
   public void resumeSchedule(Id.Program program, SchedulableProgramType programType, String scheduleName);
 
   /**
-<<<<<<< HEAD
-   * Delete the schedule. Don't schedule any more jobs.
-   * @param programId
-   * @param programType
-   * @param scheduleIds
-   */
-  public void deleteSchedules(Id.Program programId, SchedulableProgramType programType, List<String> scheduleIds);
-=======
    * Deletes the schedule.
    * Deletes the associated Job if no other schedules exist for that job.
    *
@@ -96,8 +89,7 @@
    * @param programId Id of program that needs to be run.
    * @param programType type of program that needs to be run.
    */
-  public void deleteSchedules(Id.Program programId, ProgramType programType);
->>>>>>> 2ff54ad8
+  public void deleteSchedules(Id.Program programId, SchedulableProgramType programType);
 
   /**
    * Get state of a particular schedule.
