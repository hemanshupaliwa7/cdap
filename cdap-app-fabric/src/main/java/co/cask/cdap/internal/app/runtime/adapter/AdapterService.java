--- conflicted
+++ resolved
@@ -195,48 +195,25 @@
    * @throws AdapterAlreadyExistsException if an adapter with the same name already exists.
    * @throws IllegalArgumentException on other input errors.
    */
-<<<<<<< HEAD
   public void createAdapter(String namespaceId, AdapterSpecification adapterSpec)
     throws IllegalArgumentException, AdapterAlreadyExistsException {
-    //TODO: ensure that this method does not catch AdapterAlreadyExistsException and pass on as RuntimeExceptions
-    // (being done in another PR)
-
-=======
-  public void createAdapter(String namespaceId, AdapterSpecification adapterSpec) throws IllegalArgumentException {
->>>>>>> 0ddc6598
+
     AdapterTypeInfo adapterTypeInfo = adapterTypeInfos.get(adapterSpec.getType());
     Preconditions.checkArgument(adapterTypeInfo != null, "Adapter type %s not found", adapterSpec.getType());
 
-<<<<<<< HEAD
-    try {
-      String adapterName = adapterSpec.getName();
-      AdapterMeta existingAdapter = store.getAdapter(Id.Namespace.from(namespaceId), adapterName);
-      if (existingAdapter != null) {
-        throw new AdapterAlreadyExistsException(adapterName);
-      }
-
-      ApplicationSpecification appSpec = deployApplication(namespaceId, adapterTypeInfo);
-
-      validateSources(adapterName, adapterSpec.getSources());
-      createSinks(adapterSpec.getSinks(), adapterTypeInfo);
-
-      schedule(namespaceId, appSpec, adapterTypeInfo, adapterSpec);
-      store.addAdapter(Id.Namespace.from(namespaceId), new AdapterMeta(adapterSpec, "STARTED"));
-=======
+    String adapterName = adapterSpec.getName();
+    AdapterMeta existingAdapter = store.getAdapter(Id.Namespace.from(namespaceId), adapterName);
+    if (existingAdapter != null) {
+      throw new AdapterAlreadyExistsException(adapterName);
+    }
+
     ApplicationSpecification appSpec = deployApplication(namespaceId, adapterTypeInfo);
 
-    validateSources(adapterSpec.getName(), adapterSpec.getSources());
+    validateSources(adapterName, adapterSpec.getSources());
     createSinks(adapterSpec.getSinks(), adapterTypeInfo);
->>>>>>> 0ddc6598
-
-    // If the adapter already exists, remove existing schedule to replace with the new one.
-    AdapterSpecification existingSpec = store.getAdapter(Id.Namespace.from(namespaceId), adapterSpec.getName());
-    if (existingSpec != null) {
-      unschedule(namespaceId, appSpec, adapterTypeInfo, existingSpec);
-    }
 
     schedule(namespaceId, appSpec, adapterTypeInfo, adapterSpec);
-    store.addAdapter(Id.Namespace.from(namespaceId), adapterSpec);
+    store.addAdapter(Id.Namespace.from(namespaceId), new AdapterMeta(adapterSpec, "STARTED"));
   }
 
   /**
@@ -256,7 +233,7 @@
     // TODO: Delete the application if this is the last adapter
   }
 
-<<<<<<< HEAD
+  // Suspends all schedules for this adapter
   public void stopAdapter(String namespace, String adapterName)
     throws AdapterNotFoundException, AdapterConflictException {
     AdapterMeta adapterMeta = getAdapterMeta(namespace, adapterName);
@@ -265,35 +242,6 @@
     }
 
     AdapterSpecification adapterSpec = adapterMeta.getSpec();
-    ApplicationSpecification appSpec = store.getApplication(Id.Application.from(namespace, adapterSpec.getType()));
-    unschedule(namespace, appSpec, adapterTypeInfos.get(adapterSpec.getType()), adapterSpec);
-
-    AdapterMeta updatedMeta = AdapterMeta.updateStatus(adapterMeta, "STOPPED");
-    store.addAdapter(Id.Namespace.from(namespace), updatedMeta);
-  }
-
-  public void startAdapter(String namespace, String adapterName)
-    throws AdapterNotFoundException, AdapterConflictException {
-    AdapterMeta adapterMeta = getAdapterMeta(namespace, adapterName);
-    if ("STARTED".equals(adapterMeta.getStatus())) {
-      throw new AdapterConflictException("Adapter is already stopped.");
-    }
-
-    AdapterSpecification adapterSpec = adapterMeta.getSpec();
-    ApplicationSpecification appSpec = store.getApplication(Id.Application.from(namespace, adapterSpec.getType()));
-    schedule(namespace, appSpec, adapterTypeInfos.get(adapterSpec.getType()), adapterSpec);
-
-    AdapterMeta updatedMeta = AdapterMeta.updateStatus(adapterMeta, "STARTED");
-    store.addAdapter(Id.Namespace.from(namespace), updatedMeta);
-  }
-
-  // Deploys adapter application if it is not already deployed.
-  private ApplicationSpecification deployApplication(String namespaceId, AdapterTypeInfo adapterTypeInfo)
-    throws Exception {
-=======
-  // Suspends all schedules for this adapter
-  public void stopAdapter(String namespace, String adapterName) throws AdapterNotFoundException {
-    AdapterSpecification adapterSpec = getAdapter(namespace, adapterName);
     ApplicationSpecification appSpec = store.getApplication(Id.Application.from(namespace, adapterSpec.getType()));
 
     ProgramType programType = adapterTypeInfos.get(adapterSpec.getType()).getProgramType();
@@ -305,13 +253,21 @@
       scheduler.suspendSchedule(programId, SchedulableProgramType.WORKFLOW,
                                 constructScheduleName(programId, adapterName));
     }
+
+    AdapterMeta updatedMeta = AdapterMeta.updateStatus(adapterMeta, "STOPPED");
+    store.addAdapter(Id.Namespace.from(namespace), updatedMeta);
   }
 
   // Resumes all schedules for this adapter
-  public void startAdapter(String namespace, String adapterName) throws AdapterNotFoundException {
-    AdapterSpecification adapterSpec = getAdapter(namespace, adapterName);
+  public void startAdapter(String namespace, String adapterName)
+    throws AdapterNotFoundException, AdapterConflictException {
+    AdapterMeta adapterMeta = getAdapterMeta(namespace, adapterName);
+    if ("STARTED".equals(adapterMeta.getStatus())) {
+      throw new AdapterConflictException("Adapter is already stopped.");
+    }
+
+    AdapterSpecification adapterSpec = adapterMeta.getSpec();
     ApplicationSpecification appSpec = store.getApplication(Id.Application.from(namespace, adapterSpec.getType()));
->>>>>>> 0ddc6598
 
     ProgramType programType = adapterTypeInfos.get(adapterSpec.getType()).getProgramType();
     Preconditions.checkArgument(programType.equals(ProgramType.WORKFLOW),
@@ -322,6 +278,9 @@
       scheduler.resumeSchedule(programId, SchedulableProgramType.WORKFLOW,
                                constructScheduleName(programId, adapterName));
     }
+
+    AdapterMeta updatedMeta = AdapterMeta.updateStatus(adapterMeta, "STARTED");
+    store.addAdapter(Id.Namespace.from(namespace), updatedMeta);
   }
 
   // Deploys adapter application if it is not already deployed.
