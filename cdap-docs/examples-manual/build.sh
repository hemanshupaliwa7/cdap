--- conflicted
+++ resolved
@@ -14,7 +14,7 @@
 # License for the specific language governing permissions and limitations under
 # the License.
   
-# Build script for Examples Manual docs
+# Build script for guide docs
 #
 # Copies the original README from the mounted GitHub repo in the local filesystem
 # running it through sed to modify all image links to be relative to the build/_includes directory.
@@ -24,90 +24,42 @@
 
 CHECK_INCLUDES=$TRUE
 TUTORIAL_WISE="tutorial-wise"
-REPO="cdap-guides"
 
 function guide_rewrite_sed() {
-  echo "Re-writing using sed ${1} ${2}"
+  echo "Re-writing using sed $1 $2"
   # Re-writes the links in the RST file to point to a local copy of any image links.
-  local includes_dir=${1}
-  local guide=${2}
-  local project_version=${PROJECT_SHORT_VERSION}
-  local file_name="README.rst"
-  local temp_file_name="TEMP_README.rst"
-
-  local redirect="\.\./\.\./build/_includes" # Target, 2 redirects, escaped
+  local includes_dir=$1
+  local guide=$2
+  local project_version=$PROJECT_SHORT_VERSION
   
-  local source1="https://raw.githubusercontent.com/${REPO}"
-  
-  set_branch "cdap-guides" ${guide}
-
-  mkdir -p ${includes_dir}/${guide}
-  curl --silent ${source1}/$guide/${BRANCH}/${file_name} --output ${includes_dir}/${guide}/${temp_file_name}
-  sed -e "s|image:: docs/images|image:: ${redirect}/${guide}/docs/images|g" -e "s|.. code:: |.. code-block:: |g" ${includes_dir}/${guide}/${temp_file_name} > ${includes_dir}/${guide}/${file_name}
-}
-
-function set_branch() {
-  local repo=${1}
-  local guide=${2}
-  local project_version=${PROJECT_SHORT_VERSION}
-  local develop="develop"
-  
-  if [ "x${GIT_BRANCH_TYPE}" == "x${develop}" ] || [ "x${GIT_BRANCH_TYPE}" == "xfeature" ] ; then
-    local branch=${develop}
+  local source1="https://raw.githubusercontent.com/cdap-guides"
+  if [ "x$GIT_BRANCH_TYPE" == "xdevelop" ] || [ "x$GIT_BRANCH_TYPE" == "xfeature" ] ; then
+    local source2="develop/README.rst"
   else
-    local branch="release/cdap-${project_version}-compatible"
+    local source2="release/cdap-$project_version-compatible/README.rst"
   fi
 
-  exists=`git ls-remote https://github.com/${repo}/${guide}.git | grep -sw "${branch}"`
-  if [ ! -n "${exists}" ]; then
-    echo "branch ${branch} does not exist; setting to ${develop}!"
-    branch=${develop}
-  fi
-  BRANCH=${branch}
-}
-
-function download_guide_image_file() {
-  local includes_dir=${1}
-  local guide=${2}
-  local image=${3}
-  local md5_hash=${4}
-  local docs_images="docs/images"
-  local guide_source=https://raw.githubusercontent.com/cdap-guides
-  set_branch "cdap-guides" ${guide}
-  local guide_release=${BRANCH}/${docs_images}
-  download_file ${includes_dir}/${guide}/${docs_images} ${guide_source}/${guide}/${guide_release} ${image} ${md5_hash}  
+  local redirect="\.\./\.\./\.\./\.\./\.\." # Target, 5 redirects, escaped
+  
+  mkdir $includes_dir/$guide
+  curl --silent $source1/$guide/$source2 --output $includes_dir/$guide/README_SOURCE.rst  
+  sed -e "s|image:: docs/images|image:: $redirect/$guide/docs/images|g" -e "s|.. code:: |.. code-block:: |g" $includes_dir/$guide/README_SOURCE.rst > $includes_dir/$guide/README.rst
 }
 
 function download_file() {
   # Downloads a file to the includes directory, and checks that it hasn't changed.
   # Uses md5 hashes to monitor if any files have changed.
-  local includes_dir=${1}
-  local source_dir=${2}
-  local file_name=${3}
-  local md5_hash=${4}
-  local target=${includes_dir}/${file_name}
+  local includes_dir=$1
+  local source_dir=$2
+  local file_name=$3
+  local md5_hash=$4
+  local target=$includes_dir/$file_name
   
-  if [ ! -d "${includes_dir}" ]; then
-    mkdir -p ${includes_dir}
-    echo "Creating Includes Directory: ${includes_dir}"
+  if [ ! -d "$includes_dir" ]; then
+    mkdir $includes_dir
+    echo "Creating Includes Directory: $includes_dir"
   fi
 
-<<<<<<< HEAD
-  echo "Downloading using curl ${file_name}"
-#   echo "Downloading using curl from ${source_dir}/${file_name}"
-#   echo "  to $target"
-  curl ${source_dir}/${file_name} --output ${target} --silent
-  
-  local new_md5_hash
-  if [[ "x${OSTYPE}" == "xdarwin"* ]]; then
-    new_md5_hash=`md5 -q ${target}`
-  else
-    new_md5_hash=`md5sum ${target} | awk '{print $1}'`
-  fi
-  
-  if [ "x${md5_hash}" != "x${new_md5_hash}" ]; then
-    echo -e "$WARNING MD5 Hash for ${file_name} has changed! Compare files and update hash!"  
-=======
   echo "Downloading using curl $file_name from $source_dir"
   curl $source_dir/$file_name --output $target --silent
 
@@ -119,22 +71,27 @@
 
   if [ "x$md5_hash" != "x$new_md5_hash" ]; then
     echo -e "$WARNING MD5 Hash for $file_name has changed! Compare files and update hash!"  
->>>>>>> 18932c28
     echo -e "Old MD5 Hash: ${md5_hash} New MD5 Hash: ${RED}${BOLD}${new_md5_hash}${NC}"
   fi
 }
 
 function download_includes() {
-  echo_red_bold "Downloading source files includes from GitHub..."
+  echo "Downloading source files includes from GitHub..."
   version
-  local includes=$1/${TUTORIAL_WISE}
-  local project_version=${PROJECT_SHORT_VERSION}
+  local includes=$1/$TUTORIAL_WISE
+  local project_version=$PROJECT_SHORT_VERSION
 
-  set_branch "caskdata" "cdap-apps"
-  local project_source=https://raw.githubusercontent.com/caskdata/cdap-apps/${BRANCH}/Wise
-  local project_main=${project_source}/src/main/java/co/cask/cdap/apps/wise
-  local project_test=${project_source}/src/test/java/co/cask/cdap/apps/wise
-  local project_img=${project_source}/docs/img
+  local source1="https://raw.githubusercontent.com/caskdata/cdap-apps"
+  if [ "x$GIT_BRANCH_TYPE" == "xdevelop" ] || [ "x$GIT_BRANCH_TYPE" == "xfeature" ] ; then
+    local source2="develop"
+  else
+    local source2="release/cdap-$project_version-compatible"
+  fi
+
+  local project_source="$source1/$source2/Wise"
+  local project_main=$project_source/src/main/java/co/cask/cdap/apps/wise
+  local project_test=$project_source/src/test/java/co/cask/cdap/apps/wise
+  local project_img=$project_source/docs/img
   
   # 1:Includes directory 2:GitHub directory 3:Java filename   4:MD5 hash of file
   download_file $includes $project_main BounceCountsMapReduce.java f2f8d36e4049ba69b40282057accf38a
@@ -144,30 +101,17 @@
   download_file $includes $project_test WiseAppTest.java           7256c18cb80f59b4a9abcb5da320b337
   download_file $includes $project_main WiseFlow.java              2deba0633a0dcca14ef426929f543872
   download_file $includes $project_main WiseWorkflow.java          8fe51eed165e85d95c4f5e25953e3489
-  download_file $includes $project_main WiseService.java           ed54e1e9952e4a880a9fc4216fdf7b4e
+  download_file $includes $project_main WiseService.java           dccfeb2d5726a031b5aff9897ccf8257
 
-  echo_red_bold "Downloading image files from GitHub..."
+  echo "Downloading image files from GitHub..."
   download_file $includes $project_img wise_architecture_diagram.png f01e52df149f10702d933d73935d9f29
   download_file $includes $project_img wise_explore_page.png         5136132e4e3232a216c12e2fe9d1b0c4
   download_file $includes $project_img wise_flow.png                 4a79853f2b5a0ac45929d0966f7cd7f5
   download_file $includes $project_img wise_store_page.png           15bcd8dac10ab5d1c643fff7bdecc52d
 
-  echo_red_bold "Downloading Guide image files from GitHub..."
-  download_guide_image_file $1 cdap-bi-guide             app-design.png           e950be372236d429cdfa029fb0ab8c29
-  download_guide_image_file $1 cdap-bi-guide             edit-csv-input-file.png  171683816c803dc16263483aeb95f946
-  download_guide_image_file $1 cdap-bi-guide             preview-data.png         cb5f61b742a9b12ebf28570807c15455
-  download_guide_image_file $1 cdap-cube-guide           app-design.png           0
-  download_guide_image_file $1 cdap-flow-guide           app-design.png           b6165a0f41ee365c34bafaeabc559ea6
-  download_guide_image_file $1 cdap-flume-guide          app-design.png           cbbcce3eb5d129a0224fcff0d0fcdb12
-  download_guide_image_file $1 cdap-kafka-ingest-guide   app-design.png           236ac98a8383b05b3b09b8e87299b261
-  download_guide_image_file $1 cdap-mapreduce-guide      app-design.png           1e775d088d57333eaf901bce62cd2797
-  download_guide_image_file $1 cdap-spark-guide          app-design.png           e343948ce9f0362b8eeb3dc3b10a7689
-  download_guide_image_file $1 cdap-timeseries-guide     app-design.png           e2137c6bc5a9974d1bde7cfe68aff5aa
-  download_guide_image_file $1 cdap-twitter-ingest-guide app-design.png           29de92e79a241f2659d29553b861e547
-
-  echo_red_bold "Downloading Guides READMEs from GitHub...and rewriting using sed"
+  echo "Re-writes all the image links..."
+# version
   guide_rewrite_sed $1 cdap-bi-guide 
-  guide_rewrite_sed $1 cdap-cube-guide 
   guide_rewrite_sed $1 cdap-flow-guide
   guide_rewrite_sed $1 cdap-flume-guide
   guide_rewrite_sed $1 cdap-kafka-ingest-guide
@@ -177,4 +121,4 @@
   guide_rewrite_sed $1 cdap-twitter-ingest-guide
 }
 
-run_command ${1}+run_command $1