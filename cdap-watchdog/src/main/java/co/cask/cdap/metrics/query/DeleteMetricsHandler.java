--- conflicted
+++ resolved
@@ -16,6 +16,7 @@
 package co.cask.cdap.metrics.query;
 
 import co.cask.cdap.common.conf.Constants;
+import co.cask.cdap.common.service.ServerException;
 import co.cask.cdap.gateway.auth.Authenticator;
 import co.cask.cdap.gateway.handlers.AuthenticatedHttpHandler;
 import co.cask.cdap.metrics.store.MetricStore;
@@ -137,13 +138,9 @@
     } catch (URISyntaxException e) {
       responder.sendString(HttpResponseStatus.BAD_REQUEST, e.getMessage());
     } catch (MetricsPathException e) {
-<<<<<<< HEAD
-      responder.sendError(HttpResponseStatus.NOT_FOUND, e.getMessage());
-=======
       responder.sendString(HttpResponseStatus.NOT_FOUND, e.getMessage());
     } catch (ServerException e) {
       responder.sendString(HttpResponseStatus.INTERNAL_SERVER_ERROR, "Error while deleting metrics");
->>>>>>> 875a2ca7
     } catch (Exception e) {
       LOG.error("Caught exception while deleting metrics {}", e.getMessage(), e);
       responder.sendString(HttpResponseStatus.INTERNAL_SERVER_ERROR, "Error while deleting metrics");
