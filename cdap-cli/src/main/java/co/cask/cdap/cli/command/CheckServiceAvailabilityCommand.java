--- conflicted
+++ resolved
@@ -47,21 +47,9 @@
 
   @Override
   public void perform(Arguments arguments, PrintStream output) throws Exception {
-<<<<<<< HEAD
     ServiceId serviceId = parseServiceId(arguments);
-    output.println(serviceClient.getAvailability(serviceId));
-=======
-    String[] appAndServiceId = arguments.get(ArgumentName.SERVICE.toString()).split("\\.");
-    if (appAndServiceId.length < 2) {
-      throw new CommandInputError(this);
-    }
-
-    String appId = appAndServiceId[0];
-    String serviceName = appAndServiceId[1];
-    Id.Service serviceId = Id.Service.from(cliConfig.getCurrentNamespace(), appId, serviceName);
     serviceClient.checkAvailability(serviceId);
     output.println("Service is available to accept requests.");
->>>>>>> 4ffb5be3
   }
 
   @Override
