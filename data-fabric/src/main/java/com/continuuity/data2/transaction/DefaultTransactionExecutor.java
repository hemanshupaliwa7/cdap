package com.continuuity.data2.transaction;

import com.google.common.collect.ImmutableList;
import com.google.inject.Inject;
import com.google.inject.assistedinject.Assisted;
import org.slf4j.Logger;
import org.slf4j.LoggerFactory;

import java.util.Collection;
import java.util.concurrent.Callable;

/**
 * Utility class that encapsulates the transaction life cycle over a given set of
 * transaction-aware datasets. The executor can be reused across multiple invocations
 * of the execute() method. However, it is not thread-safe for concurrent execution.
 */
public class DefaultTransactionExecutor implements TransactionExecutor {

  private static final Logger LOG = LoggerFactory.getLogger(DefaultTransactionExecutor.class);

  private final Collection<TransactionAware> txAwares;
  private final TransactionSystemClient txClient;

  /**
   * Constructor for a transaction executor.
   */
  @Inject
  public DefaultTransactionExecutor(TransactionSystemClient txClient, @Assisted Iterable<TransactionAware> txAwares) {
    this.txAwares = ImmutableList.copyOf(txAwares);
    this.txClient = txClient;
  }

  @Override
  public <I, O> O execute(Function<I, O> function, I input) throws TransactionFailureException {
    TransactionContext txContext = new TransactionContext(txClient, txAwares);
    txContext.start();
    O o = null;
    try {
      o = function.apply(input);
    } catch (Throwable e) {
      txContext.abort(new TransactionFailureException("Transaction function failure for transaction. ", e));
      // abort will throw
    }
    // will throw if smth goes wrong
    txContext.finish();
    return o;
  }
<<<<<<< HEAD

  @Override
  public <I> void execute(final Procedure<I> procedure, I input) throws TransactionFailureException {
    execute(new Function<I, Void>() {
      @Override
      public Void apply(I input) throws Exception {
        procedure.apply(input);
        return null;
      }
    }, input);
  }

  @Override
  public <O> O execute(final Callable<O> callable) throws TransactionFailureException {
    return execute(new Function<Void, O>() {
      @Override
      public O apply(Void input) throws Exception {
        return callable.call();
      }
    }, null);
  }

  @Override
  public void execute(final Subroutine subroutine) throws TransactionFailureException {
    execute(new Function<Void, Void>() {
      @Override
      public Void apply(Void input) throws Exception {
        subroutine.apply();
        return null;
      }
    }, null);
  }

  private Transaction start() throws TransactionFailureException {
    Transaction tx = txClient.startShort();
    for (TransactionAware txAware : txAwares) {
      try {
        txAware.startTx(tx);
      } catch (Throwable e) {
        String message = String.format("Unable to start transaction-aware '%s' for transaction %d. ",
                                       txAware.getName(), tx.getWritePointer());
        LOG.warn(message, e);
        txClient.abort(tx);
        throw new TransactionFailureException(message, e);
      }
    }
    return tx;
  }

  private void checkForConflicts(Transaction tx) throws TransactionFailureException {
    Collection<byte[]> changes = Lists.newArrayList();
    for (TransactionAware txAware : txAwares) {
      try {
        changes.addAll(txAware.getTxChanges());
      } catch (Throwable e) {
        String message = String.format("Unable to retrieve changes from transaction-aware '%s' for transaction %d. ",
                                       txAware.getName(), tx.getWritePointer());
        LOG.warn(message, e);
        abort(tx, new TransactionFailureException(message, e));
        // abort will throw that exception
      }
    }

    boolean canCommit = false;
    try {
      canCommit = txClient.canCommit(tx, changes);
    } catch (Throwable e) {
      String message = String.format("Exception from canCommit for transaction %d.", tx.getWritePointer());
      LOG.warn(message, e);
      abort(tx, new TransactionFailureException(message, e));
      // abort will throw that exception
    }
    if (!canCommit) {
      String message = String.format("Conflict detected for transaction %d.", tx.getWritePointer());
      abort(tx, new TransactionConflictException(message));
      // abort will throw
    }
  }

  private void persist(Transaction tx) throws TransactionFailureException {
    for (TransactionAware txAware : txAwares) {
      boolean success;
      Throwable cause = null;
      try {
        success = txAware.commitTx();
      } catch (Throwable e) {
        success = false;
        cause = e;
      }
      if (!success) {
        String message = String.format("Unable to persist changes of transaction-aware '%s' for transaction %d. ",
                                       txAware.getName(), tx.getWritePointer());
        if (cause == null) {
          LOG.warn(message);
        } else {
          LOG.warn(message, cause);
        }
        abort(tx, new TransactionFailureException(message, cause));
        // abort will throw that exception
      }
    }
  }

  private void commit(Transaction tx) throws TransactionFailureException {
    boolean commitSuccess = false;
    try {
      commitSuccess = txClient.commit(tx);
    } catch (Throwable e) {
      String message = String.format("Exception from commit for transaction %d.", tx.getWritePointer());
      LOG.warn(message, e);
      abort(tx, new TransactionFailureException(message, e));
      // abort will throw that exception
    }
    if (!commitSuccess) {
      String message = String.format("Conflict detected for transaction %d.", tx.getWritePointer());
      abort(tx, new TransactionConflictException(message));
      // abort will throw
    }
  }

  private void postCommit(Transaction tx) throws TransactionFailureException {
    TransactionFailureException cause = null;
    for (TransactionAware txAware : txAwares) {
      try {
        txAware.postTxCommit();
      } catch (Throwable e) {
        String message = String.format("Unable to perform post-commit in transaction-aware '%s' for transaction %d. ",
                                       txAware.getName(), tx.getWritePointer());
        LOG.warn(message, e);
        cause = new TransactionFailureException(message, e);
      }
    }
    if (cause != null) {
      throw cause;
    }
  }

  /**
   * Aborts the given transaction, and rolls back all data set changes. If rollback fails,
   * the transaction is invalidated. If an exception is caught during rollback, the exception
   * is rethrown wrapped into a TransactionFailureException, after all remaining datasets have
   * completed rollback. If an existing exception is passed in, that exception is thrown in either
   * case, whether the rollback is successful or not. In other words, this method always throws the
   * first exception that it encounters.
   * @param tx the transaction to roll back
   * @param cause the original exception that caused the abort
   * @throws TransactionFailureException for any exception that is encountered.
   */
  private void abort(Transaction tx, TransactionFailureException cause) throws TransactionFailureException {
    boolean success = true;
    for (TransactionAware txAware : txAwares) {
      try {
        if (!txAware.rollbackTx()) {
          success = false;
        }
      } catch (Throwable e) {
        String message = String.format("Unable to roll back changes in transaction-aware '%s' for transaction %d. ",
                                       txAware.getName(), tx.getWritePointer());
        LOG.warn(message, e);
        if (cause == null) {
          cause = new TransactionFailureException(message, e);
        }
        success = false;
      }
    }
    if (success) {
      txClient.abort(tx);
    } else {
      txClient.invalidate(tx);
    }
    if (cause != null) {
      throw cause;
    }
  }
=======
>>>>>>> 8857007e
}<|MERGE_RESOLUTION|>--- conflicted
+++ resolved
@@ -3,8 +3,6 @@
 import com.google.common.collect.ImmutableList;
 import com.google.inject.Inject;
 import com.google.inject.assistedinject.Assisted;
-import org.slf4j.Logger;
-import org.slf4j.LoggerFactory;
 
 import java.util.Collection;
 import java.util.concurrent.Callable;
@@ -15,8 +13,6 @@
  * of the execute() method. However, it is not thread-safe for concurrent execution.
  */
 public class DefaultTransactionExecutor implements TransactionExecutor {
-
-  private static final Logger LOG = LoggerFactory.getLogger(DefaultTransactionExecutor.class);
 
   private final Collection<TransactionAware> txAwares;
   private final TransactionSystemClient txClient;
@@ -45,7 +41,6 @@
     txContext.finish();
     return o;
   }
-<<<<<<< HEAD
 
   @Override
   public <I> void execute(final Procedure<I> procedure, I input) throws TransactionFailureException {
@@ -78,148 +73,4 @@
       }
     }, null);
   }
-
-  private Transaction start() throws TransactionFailureException {
-    Transaction tx = txClient.startShort();
-    for (TransactionAware txAware : txAwares) {
-      try {
-        txAware.startTx(tx);
-      } catch (Throwable e) {
-        String message = String.format("Unable to start transaction-aware '%s' for transaction %d. ",
-                                       txAware.getName(), tx.getWritePointer());
-        LOG.warn(message, e);
-        txClient.abort(tx);
-        throw new TransactionFailureException(message, e);
-      }
-    }
-    return tx;
-  }
-
-  private void checkForConflicts(Transaction tx) throws TransactionFailureException {
-    Collection<byte[]> changes = Lists.newArrayList();
-    for (TransactionAware txAware : txAwares) {
-      try {
-        changes.addAll(txAware.getTxChanges());
-      } catch (Throwable e) {
-        String message = String.format("Unable to retrieve changes from transaction-aware '%s' for transaction %d. ",
-                                       txAware.getName(), tx.getWritePointer());
-        LOG.warn(message, e);
-        abort(tx, new TransactionFailureException(message, e));
-        // abort will throw that exception
-      }
-    }
-
-    boolean canCommit = false;
-    try {
-      canCommit = txClient.canCommit(tx, changes);
-    } catch (Throwable e) {
-      String message = String.format("Exception from canCommit for transaction %d.", tx.getWritePointer());
-      LOG.warn(message, e);
-      abort(tx, new TransactionFailureException(message, e));
-      // abort will throw that exception
-    }
-    if (!canCommit) {
-      String message = String.format("Conflict detected for transaction %d.", tx.getWritePointer());
-      abort(tx, new TransactionConflictException(message));
-      // abort will throw
-    }
-  }
-
-  private void persist(Transaction tx) throws TransactionFailureException {
-    for (TransactionAware txAware : txAwares) {
-      boolean success;
-      Throwable cause = null;
-      try {
-        success = txAware.commitTx();
-      } catch (Throwable e) {
-        success = false;
-        cause = e;
-      }
-      if (!success) {
-        String message = String.format("Unable to persist changes of transaction-aware '%s' for transaction %d. ",
-                                       txAware.getName(), tx.getWritePointer());
-        if (cause == null) {
-          LOG.warn(message);
-        } else {
-          LOG.warn(message, cause);
-        }
-        abort(tx, new TransactionFailureException(message, cause));
-        // abort will throw that exception
-      }
-    }
-  }
-
-  private void commit(Transaction tx) throws TransactionFailureException {
-    boolean commitSuccess = false;
-    try {
-      commitSuccess = txClient.commit(tx);
-    } catch (Throwable e) {
-      String message = String.format("Exception from commit for transaction %d.", tx.getWritePointer());
-      LOG.warn(message, e);
-      abort(tx, new TransactionFailureException(message, e));
-      // abort will throw that exception
-    }
-    if (!commitSuccess) {
-      String message = String.format("Conflict detected for transaction %d.", tx.getWritePointer());
-      abort(tx, new TransactionConflictException(message));
-      // abort will throw
-    }
-  }
-
-  private void postCommit(Transaction tx) throws TransactionFailureException {
-    TransactionFailureException cause = null;
-    for (TransactionAware txAware : txAwares) {
-      try {
-        txAware.postTxCommit();
-      } catch (Throwable e) {
-        String message = String.format("Unable to perform post-commit in transaction-aware '%s' for transaction %d. ",
-                                       txAware.getName(), tx.getWritePointer());
-        LOG.warn(message, e);
-        cause = new TransactionFailureException(message, e);
-      }
-    }
-    if (cause != null) {
-      throw cause;
-    }
-  }
-
-  /**
-   * Aborts the given transaction, and rolls back all data set changes. If rollback fails,
-   * the transaction is invalidated. If an exception is caught during rollback, the exception
-   * is rethrown wrapped into a TransactionFailureException, after all remaining datasets have
-   * completed rollback. If an existing exception is passed in, that exception is thrown in either
-   * case, whether the rollback is successful or not. In other words, this method always throws the
-   * first exception that it encounters.
-   * @param tx the transaction to roll back
-   * @param cause the original exception that caused the abort
-   * @throws TransactionFailureException for any exception that is encountered.
-   */
-  private void abort(Transaction tx, TransactionFailureException cause) throws TransactionFailureException {
-    boolean success = true;
-    for (TransactionAware txAware : txAwares) {
-      try {
-        if (!txAware.rollbackTx()) {
-          success = false;
-        }
-      } catch (Throwable e) {
-        String message = String.format("Unable to roll back changes in transaction-aware '%s' for transaction %d. ",
-                                       txAware.getName(), tx.getWritePointer());
-        LOG.warn(message, e);
-        if (cause == null) {
-          cause = new TransactionFailureException(message, e);
-        }
-        success = false;
-      }
-    }
-    if (success) {
-      txClient.abort(tx);
-    } else {
-      txClient.invalidate(tx);
-    }
-    if (cause != null) {
-      throw cause;
-    }
-  }
-=======
->>>>>>> 8857007e
 }