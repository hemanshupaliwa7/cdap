/*
 * Copyright © 2014-2015 Cask Data, Inc.
 *
 * Licensed under the Apache License, Version 2.0 (the "License"); you may not
 * use this file except in compliance with the License. You may obtain a copy of
 * the License at
 *
 * http://www.apache.org/licenses/LICENSE-2.0
 *
 * Unless required by applicable law or agreed to in writing, software
 * distributed under the License is distributed on an "AS IS" BASIS, WITHOUT
 * WARRANTIES OR CONDITIONS OF ANY KIND, either express or implied. See the
 * License for the specific language governing permissions and limitations under
 * the License.
 */

package co.cask.cdap.test;

import co.cask.cdap.api.app.Application;
<<<<<<< HEAD
import org.junit.BeforeClass;
=======
import co.cask.cdap.api.dataset.DatasetAdmin;
import co.cask.cdap.api.dataset.DatasetProperties;
import co.cask.cdap.api.dataset.module.DatasetModule;
import co.cask.cdap.api.metrics.MetricStore;
import co.cask.cdap.app.guice.AppFabricServiceRuntimeModule;
import co.cask.cdap.app.guice.ProgramRunnerRuntimeModule;
import co.cask.cdap.app.guice.ServiceStoreModules;
import co.cask.cdap.common.conf.CConfiguration;
import co.cask.cdap.common.conf.Constants;
import co.cask.cdap.common.exception.NamespaceCannotBeDeletedException;
import co.cask.cdap.common.exception.NotFoundException;
import co.cask.cdap.common.guice.ConfigModule;
import co.cask.cdap.common.guice.DiscoveryRuntimeModule;
import co.cask.cdap.common.guice.IOModule;
import co.cask.cdap.common.guice.LocationRuntimeModule;
import co.cask.cdap.common.metrics.MetricsCollectionService;
import co.cask.cdap.common.namespace.AbstractNamespaceClient;
import co.cask.cdap.common.utils.Networks;
import co.cask.cdap.common.utils.OSDetector;
import co.cask.cdap.data.runtime.DataFabricModules;
import co.cask.cdap.data.runtime.DataSetServiceModules;
import co.cask.cdap.data.runtime.DataSetsModules;
import co.cask.cdap.data.runtime.LocationStreamFileWriterFactory;
import co.cask.cdap.data.stream.InMemoryStreamCoordinatorClient;
import co.cask.cdap.data.stream.StreamAdminModules;
import co.cask.cdap.data.stream.StreamCoordinatorClient;
import co.cask.cdap.data.stream.StreamFileWriterFactory;
import co.cask.cdap.data.stream.service.BasicStreamWriterSizeCollector;
import co.cask.cdap.data.stream.service.LocalStreamFileJanitorService;
import co.cask.cdap.data.stream.service.StreamFetchHandler;
import co.cask.cdap.data.stream.service.StreamFetchHandlerV2;
import co.cask.cdap.data.stream.service.StreamFileJanitorService;
import co.cask.cdap.data.stream.service.StreamHandler;
import co.cask.cdap.data.stream.service.StreamHandlerV2;
import co.cask.cdap.data.stream.service.StreamWriterSizeCollector;
import co.cask.cdap.data2.datafabric.dataset.service.DatasetService;
import co.cask.cdap.data2.datafabric.dataset.service.executor.DatasetOpExecutor;
import co.cask.cdap.data2.transaction.stream.FileStreamAdmin;
import co.cask.cdap.data2.transaction.stream.StreamAdmin;
import co.cask.cdap.data2.transaction.stream.StreamConsumerFactory;
import co.cask.cdap.data2.transaction.stream.StreamConsumerStateStoreFactory;
import co.cask.cdap.data2.transaction.stream.leveldb.LevelDBStreamConsumerStateStoreFactory;
import co.cask.cdap.data2.transaction.stream.leveldb.LevelDBStreamFileConsumerFactory;
import co.cask.cdap.explore.client.ExploreClient;
import co.cask.cdap.explore.executor.ExploreExecutorService;
import co.cask.cdap.explore.guice.ExploreClientModule;
import co.cask.cdap.explore.guice.ExploreRuntimeModule;
import co.cask.cdap.gateway.auth.AuthModule;
import co.cask.cdap.internal.app.namespace.NamespaceAdmin;
import co.cask.cdap.internal.app.runtime.schedule.SchedulerService;
import co.cask.cdap.logging.guice.LoggingModules;
import co.cask.cdap.metrics.MetricsConstants;
import co.cask.cdap.metrics.guice.MetricsClientRuntimeModule;
import co.cask.cdap.metrics.guice.MetricsHandlerModule;
import co.cask.cdap.metrics.query.MetricsQueryService;
import co.cask.cdap.notifications.feeds.guice.NotificationFeedServiceRuntimeModule;
import co.cask.cdap.notifications.guice.NotificationServiceRuntimeModule;
import co.cask.cdap.proto.Id;
import co.cask.cdap.proto.NamespaceMeta;
import co.cask.cdap.test.internal.ApplicationManagerFactory;
import co.cask.cdap.test.internal.DefaultApplicationManager;
import co.cask.cdap.test.internal.DefaultProcedureClient;
import co.cask.cdap.test.internal.DefaultStreamWriter;
import co.cask.cdap.test.internal.LocalNamespaceClient;
import co.cask.cdap.test.internal.StreamWriterFactory;
import co.cask.tephra.TransactionManager;
import com.google.common.base.Preconditions;
import com.google.common.base.Throwables;
import com.google.common.collect.Lists;
import com.google.common.io.ByteStreams;
import com.google.common.io.Closeables;
import com.google.common.io.Files;
import com.google.common.io.Resources;
import com.google.inject.AbstractModule;
import com.google.inject.Guice;
import com.google.inject.Injector;
import com.google.inject.Module;
import com.google.inject.Scopes;
import com.google.inject.Singleton;
import com.google.inject.assistedinject.FactoryModuleBuilder;
import com.google.inject.util.Modules;
import org.apache.hadoop.conf.Configuration;
import org.junit.After;
import org.junit.AfterClass;
import org.junit.Assert;
import org.junit.Before;
import org.junit.BeforeClass;
import org.junit.ClassRule;
import org.junit.rules.TemporaryFolder;

import java.io.File;
import java.io.IOException;
import java.net.URL;
import java.sql.Connection;
import java.util.List;
>>>>>>> ad90bdf4

/**
 * Base class to inherit from, provides testing functionality for {@link Application}.
 * To clean App Fabric state, you can use the {@link #clear} method.
 */
<<<<<<< HEAD
public class TestBase extends ConfigurableTestBase {

  @BeforeClass
  public static void init() throws Exception {
    initTestBase(null);
=======
public class TestBase {

  @ClassRule
  public static TemporaryFolder tmpFolder = new TemporaryFolder();

  private static int startCount;
  private static MetricsQueryService metricsQueryService;
  private static MetricsCollectionService metricsCollectionService;
  private static SchedulerService schedulerService;
  private static ExploreExecutorService exploreExecutorService;
  private static ExploreClient exploreClient;
  private static DatasetOpExecutor dsOpService;
  private static DatasetService datasetService;
  private static TransactionManager txService;
  private static StreamCoordinatorClient streamCoordinatorClient;

  // This list is to record ApplicationManager create inside @Test method
  private static final List<ApplicationManager> applicationManagers = Lists.newArrayList();

  private static TestManager testManager;
  private static NamespaceAdmin namespaceAdmin;

  private static TestManager getTestManager() {
    Preconditions.checkState(testManager != null, "Test framework is not yet running");
    return testManager;
  }

  @Before
  public void beforeTest() throws Exception {
    applicationManagers.clear();
  }

  /**
   * By default after each test finished, it will stop all apps started during the test.
   * Sub-classes can override this method to provide different behavior.
   */
  @After
  public void afterTest() throws Exception {
    for (ApplicationManager manager : applicationManagers) {
      manager.stopAll();
    }
  }

  @BeforeClass
  public static void init() throws Exception {
    if (startCount++ > 0) {
      return;
    }
    File localDataDir = tmpFolder.newFolder();
    CConfiguration cConf = CConfiguration.create();

    cConf.set(Constants.Dataset.Manager.ADDRESS, "localhost");
    cConf.set(MetricsConstants.ConfigKeys.SERVER_PORT, Integer.toString(Networks.getRandomPort()));

    cConf.set(Constants.CFG_LOCAL_DATA_DIR, localDataDir.getAbsolutePath());
    cConf.setBoolean(Constants.Dangerous.UNRECOVERABLE_RESET, true);
    cConf.setBoolean(Constants.Explore.EXPLORE_ENABLED, true);
    cConf.setBoolean(Constants.Explore.START_ON_DEMAND, true);
    cConf.setBoolean(Constants.Scheduler.SCHEDULERS_LAZY_START, true);
    cConf.set(Constants.Explore.LOCAL_DATA_DIR,
              tmpFolder.newFolder("hive").getAbsolutePath());

    Configuration hConf = new Configuration();
    hConf.addResource("mapred-site-local.xml");
    hConf.reloadConfiguration();
    hConf.set(Constants.CFG_LOCAL_DATA_DIR, localDataDir.getAbsolutePath());
    hConf.set(Constants.AppFabric.OUTPUT_DIR, cConf.get(Constants.AppFabric.OUTPUT_DIR));
    hConf.set("hadoop.tmp.dir", new File(localDataDir, cConf.get(Constants.AppFabric.TEMP_DIR)).getAbsolutePath());

    // Windows specific requirements
    if (OSDetector.isWindows()) {
      File tmpDir = tmpFolder.newFolder();
      File binDir = new File(tmpDir, "bin");
      Assert.assertTrue(binDir.mkdirs());

      copyTempFile("hadoop.dll", tmpDir);
      copyTempFile("winutils.exe", binDir);
      System.setProperty("hadoop.home.dir", tmpDir.getAbsolutePath());
      System.load(new File(tmpDir, "hadoop.dll").getAbsolutePath());
    }

    Injector injector = Guice.createInjector(
      createDataFabricModule(),
      new DataSetsModules().getStandaloneModules(),
      new DataSetServiceModules().getInMemoryModules(),
      new ConfigModule(cConf, hConf),
      new IOModule(),
      new AuthModule(),
      new LocationRuntimeModule().getInMemoryModules(),
      new DiscoveryRuntimeModule().getInMemoryModules(),
      new AppFabricServiceRuntimeModule().getInMemoryModules(),
      new ServiceStoreModules().getInMemoryModule(),
      new ProgramRunnerRuntimeModule().getInMemoryModules(),
      new AbstractModule() {
        @Override
        protected void configure() {
          bind(StreamHandlerV2.class).in(Scopes.SINGLETON);
          bind(StreamFetchHandlerV2.class).in(Scopes.SINGLETON);
          bind(StreamHandler.class).in(Scopes.SINGLETON);
          bind(StreamFetchHandler.class).in(Scopes.SINGLETON);
          bind(AbstractNamespaceClient.class).to(LocalNamespaceClient.class).in(Scopes.SINGLETON);
          bind(StreamFileJanitorService.class).to(LocalStreamFileJanitorService.class).in(Scopes.SINGLETON);
          bind(StreamWriterSizeCollector.class).to(BasicStreamWriterSizeCollector.class).in(Scopes.SINGLETON);
          bind(StreamCoordinatorClient.class).to(InMemoryStreamCoordinatorClient.class).in(Scopes.SINGLETON);
        }
      },
      // todo: do we need handler?
      new MetricsHandlerModule(),
      new MetricsClientRuntimeModule().getInMemoryModules(),
      new LoggingModules().getInMemoryModules(),
      new ExploreRuntimeModule().getInMemoryModules(),
      new ExploreClientModule(),
      new NotificationFeedServiceRuntimeModule().getInMemoryModules(),
      new NotificationServiceRuntimeModule().getInMemoryModules(),
      new AbstractModule() {
        @Override
        @SuppressWarnings("deprecation")
        protected void configure() {
          install(new FactoryModuleBuilder().implement(ApplicationManager.class, DefaultApplicationManager.class)
                    .build(ApplicationManagerFactory.class));
          install(new FactoryModuleBuilder().implement(StreamWriter.class, DefaultStreamWriter.class)
                    .build(StreamWriterFactory.class));
          install(new FactoryModuleBuilder().implement(ProcedureClient.class, DefaultProcedureClient.class)
                    .build(co.cask.cdap.test.internal.ProcedureClientFactory.class));
          bind(TemporaryFolder.class).toInstance(tmpFolder);
        }
      }
    );

    txService = injector.getInstance(TransactionManager.class);
    txService.startAndWait();
    dsOpService = injector.getInstance(DatasetOpExecutor.class);
    dsOpService.startAndWait();
    datasetService = injector.getInstance(DatasetService.class);
    datasetService.startAndWait();
    metricsQueryService = injector.getInstance(MetricsQueryService.class);
    metricsQueryService.startAndWait();
    metricsCollectionService = injector.getInstance(MetricsCollectionService.class);
    metricsCollectionService.startAndWait();
    schedulerService = injector.getInstance(SchedulerService.class);
    schedulerService.startAndWait();
    exploreExecutorService = injector.getInstance(ExploreExecutorService.class);
    exploreExecutorService.startAndWait();
    exploreClient = injector.getInstance(ExploreClient.class);
    streamCoordinatorClient = injector.getInstance(StreamCoordinatorClient.class);
    streamCoordinatorClient.startAndWait();
    testManager = injector.getInstance(UnitTestManager.class);
    namespaceAdmin = injector.getInstance(NamespaceAdmin.class);
    // we use MetricStore directly, until RuntimeStats API changes
    RuntimeStats.metricStore = injector.getInstance(MetricStore.class);
    namespaceAdmin = injector.getInstance(NamespaceAdmin.class);
    namespaceAdmin.createNamespace(Constants.DEFAULT_NAMESPACE_META);
  }

  private static Module createDataFabricModule() {
    return Modules.override(new DataFabricModules().getInMemoryModules(), new StreamAdminModules().getInMemoryModules())
      .with(new AbstractModule() {

        @Override
        protected void configure() {
          bind(StreamConsumerStateStoreFactory.class)
            .to(LevelDBStreamConsumerStateStoreFactory.class).in(Singleton.class);
          bind(StreamAdmin.class).to(FileStreamAdmin.class).in(Singleton.class);
          bind(StreamConsumerFactory.class).to(LevelDBStreamFileConsumerFactory.class).in(Singleton.class);
          bind(StreamFileWriterFactory.class).to(LocationStreamFileWriterFactory.class).in(Singleton.class);
        }
      });
  }

  private static void copyTempFile(String infileName, File outDir) throws IOException {
    URL url = TestBase.class.getClassLoader().getResource(infileName);
    if (url == null) {
      throw new IOException("Failed to get resource for " + infileName);
    }
    File outFile = new File(outDir, infileName);
    ByteStreams.copy(Resources.newInputStreamSupplier(url), Files.newOutputStreamSupplier(outFile));
  }

  @AfterClass
  public static void finish() throws NotFoundException, NamespaceCannotBeDeletedException {
    if (--startCount != 0) {
      return;
    }

    namespaceAdmin.deleteNamespace(Constants.DEFAULT_NAMESPACE_ID);
    streamCoordinatorClient.stopAndWait();
    metricsQueryService.stopAndWait();
    metricsCollectionService.startAndWait();
    schedulerService.stopAndWait();
    Closeables.closeQuietly(exploreClient);
    exploreExecutorService.stopAndWait();
    datasetService.stopAndWait();
    dsOpService.stopAndWait();
    txService.stopAndWait();
  }

  /**
   * Creates a Namespace.
   *
   * @param namespace the namespace to create
   * @throws Exception
   */
  protected static void createNamespace(Id.Namespace namespace) throws Exception {
    getTestManager().createNamespace(new NamespaceMeta.Builder().setName(namespace).build());
  }

  /**
   * Deletes a Namespace.
   *
   * @param namespace the namespace to create
   * @throws Exception
   */
  protected static void deleteNamespace(Id.Namespace namespace) throws Exception {
    getTestManager().deleteNamespace(namespace);
>>>>>>> ad90bdf4
  }

}<|MERGE_RESOLUTION|>--- conflicted
+++ resolved
@@ -16,333 +16,15 @@
 
 package co.cask.cdap.test;
 
-import co.cask.cdap.api.app.Application;
-<<<<<<< HEAD
 import org.junit.BeforeClass;
-=======
-import co.cask.cdap.api.dataset.DatasetAdmin;
-import co.cask.cdap.api.dataset.DatasetProperties;
-import co.cask.cdap.api.dataset.module.DatasetModule;
-import co.cask.cdap.api.metrics.MetricStore;
-import co.cask.cdap.app.guice.AppFabricServiceRuntimeModule;
-import co.cask.cdap.app.guice.ProgramRunnerRuntimeModule;
-import co.cask.cdap.app.guice.ServiceStoreModules;
-import co.cask.cdap.common.conf.CConfiguration;
-import co.cask.cdap.common.conf.Constants;
-import co.cask.cdap.common.exception.NamespaceCannotBeDeletedException;
-import co.cask.cdap.common.exception.NotFoundException;
-import co.cask.cdap.common.guice.ConfigModule;
-import co.cask.cdap.common.guice.DiscoveryRuntimeModule;
-import co.cask.cdap.common.guice.IOModule;
-import co.cask.cdap.common.guice.LocationRuntimeModule;
-import co.cask.cdap.common.metrics.MetricsCollectionService;
-import co.cask.cdap.common.namespace.AbstractNamespaceClient;
-import co.cask.cdap.common.utils.Networks;
-import co.cask.cdap.common.utils.OSDetector;
-import co.cask.cdap.data.runtime.DataFabricModules;
-import co.cask.cdap.data.runtime.DataSetServiceModules;
-import co.cask.cdap.data.runtime.DataSetsModules;
-import co.cask.cdap.data.runtime.LocationStreamFileWriterFactory;
-import co.cask.cdap.data.stream.InMemoryStreamCoordinatorClient;
-import co.cask.cdap.data.stream.StreamAdminModules;
-import co.cask.cdap.data.stream.StreamCoordinatorClient;
-import co.cask.cdap.data.stream.StreamFileWriterFactory;
-import co.cask.cdap.data.stream.service.BasicStreamWriterSizeCollector;
-import co.cask.cdap.data.stream.service.LocalStreamFileJanitorService;
-import co.cask.cdap.data.stream.service.StreamFetchHandler;
-import co.cask.cdap.data.stream.service.StreamFetchHandlerV2;
-import co.cask.cdap.data.stream.service.StreamFileJanitorService;
-import co.cask.cdap.data.stream.service.StreamHandler;
-import co.cask.cdap.data.stream.service.StreamHandlerV2;
-import co.cask.cdap.data.stream.service.StreamWriterSizeCollector;
-import co.cask.cdap.data2.datafabric.dataset.service.DatasetService;
-import co.cask.cdap.data2.datafabric.dataset.service.executor.DatasetOpExecutor;
-import co.cask.cdap.data2.transaction.stream.FileStreamAdmin;
-import co.cask.cdap.data2.transaction.stream.StreamAdmin;
-import co.cask.cdap.data2.transaction.stream.StreamConsumerFactory;
-import co.cask.cdap.data2.transaction.stream.StreamConsumerStateStoreFactory;
-import co.cask.cdap.data2.transaction.stream.leveldb.LevelDBStreamConsumerStateStoreFactory;
-import co.cask.cdap.data2.transaction.stream.leveldb.LevelDBStreamFileConsumerFactory;
-import co.cask.cdap.explore.client.ExploreClient;
-import co.cask.cdap.explore.executor.ExploreExecutorService;
-import co.cask.cdap.explore.guice.ExploreClientModule;
-import co.cask.cdap.explore.guice.ExploreRuntimeModule;
-import co.cask.cdap.gateway.auth.AuthModule;
-import co.cask.cdap.internal.app.namespace.NamespaceAdmin;
-import co.cask.cdap.internal.app.runtime.schedule.SchedulerService;
-import co.cask.cdap.logging.guice.LoggingModules;
-import co.cask.cdap.metrics.MetricsConstants;
-import co.cask.cdap.metrics.guice.MetricsClientRuntimeModule;
-import co.cask.cdap.metrics.guice.MetricsHandlerModule;
-import co.cask.cdap.metrics.query.MetricsQueryService;
-import co.cask.cdap.notifications.feeds.guice.NotificationFeedServiceRuntimeModule;
-import co.cask.cdap.notifications.guice.NotificationServiceRuntimeModule;
-import co.cask.cdap.proto.Id;
-import co.cask.cdap.proto.NamespaceMeta;
-import co.cask.cdap.test.internal.ApplicationManagerFactory;
-import co.cask.cdap.test.internal.DefaultApplicationManager;
-import co.cask.cdap.test.internal.DefaultProcedureClient;
-import co.cask.cdap.test.internal.DefaultStreamWriter;
-import co.cask.cdap.test.internal.LocalNamespaceClient;
-import co.cask.cdap.test.internal.StreamWriterFactory;
-import co.cask.tephra.TransactionManager;
-import com.google.common.base.Preconditions;
-import com.google.common.base.Throwables;
-import com.google.common.collect.Lists;
-import com.google.common.io.ByteStreams;
-import com.google.common.io.Closeables;
-import com.google.common.io.Files;
-import com.google.common.io.Resources;
-import com.google.inject.AbstractModule;
-import com.google.inject.Guice;
-import com.google.inject.Injector;
-import com.google.inject.Module;
-import com.google.inject.Scopes;
-import com.google.inject.Singleton;
-import com.google.inject.assistedinject.FactoryModuleBuilder;
-import com.google.inject.util.Modules;
-import org.apache.hadoop.conf.Configuration;
-import org.junit.After;
-import org.junit.AfterClass;
-import org.junit.Assert;
-import org.junit.Before;
-import org.junit.BeforeClass;
-import org.junit.ClassRule;
-import org.junit.rules.TemporaryFolder;
-
-import java.io.File;
-import java.io.IOException;
-import java.net.URL;
-import java.sql.Connection;
-import java.util.List;
->>>>>>> ad90bdf4
 
 /**
- * Base class to inherit from, provides testing functionality for {@link Application}.
- * To clean App Fabric state, you can use the {@link #clear} method.
+ *
  */
-<<<<<<< HEAD
 public class TestBase extends ConfigurableTestBase {
 
   @BeforeClass
   public static void init() throws Exception {
     initTestBase(null);
-=======
-public class TestBase {
-
-  @ClassRule
-  public static TemporaryFolder tmpFolder = new TemporaryFolder();
-
-  private static int startCount;
-  private static MetricsQueryService metricsQueryService;
-  private static MetricsCollectionService metricsCollectionService;
-  private static SchedulerService schedulerService;
-  private static ExploreExecutorService exploreExecutorService;
-  private static ExploreClient exploreClient;
-  private static DatasetOpExecutor dsOpService;
-  private static DatasetService datasetService;
-  private static TransactionManager txService;
-  private static StreamCoordinatorClient streamCoordinatorClient;
-
-  // This list is to record ApplicationManager create inside @Test method
-  private static final List<ApplicationManager> applicationManagers = Lists.newArrayList();
-
-  private static TestManager testManager;
-  private static NamespaceAdmin namespaceAdmin;
-
-  private static TestManager getTestManager() {
-    Preconditions.checkState(testManager != null, "Test framework is not yet running");
-    return testManager;
   }
-
-  @Before
-  public void beforeTest() throws Exception {
-    applicationManagers.clear();
-  }
-
-  /**
-   * By default after each test finished, it will stop all apps started during the test.
-   * Sub-classes can override this method to provide different behavior.
-   */
-  @After
-  public void afterTest() throws Exception {
-    for (ApplicationManager manager : applicationManagers) {
-      manager.stopAll();
-    }
-  }
-
-  @BeforeClass
-  public static void init() throws Exception {
-    if (startCount++ > 0) {
-      return;
-    }
-    File localDataDir = tmpFolder.newFolder();
-    CConfiguration cConf = CConfiguration.create();
-
-    cConf.set(Constants.Dataset.Manager.ADDRESS, "localhost");
-    cConf.set(MetricsConstants.ConfigKeys.SERVER_PORT, Integer.toString(Networks.getRandomPort()));
-
-    cConf.set(Constants.CFG_LOCAL_DATA_DIR, localDataDir.getAbsolutePath());
-    cConf.setBoolean(Constants.Dangerous.UNRECOVERABLE_RESET, true);
-    cConf.setBoolean(Constants.Explore.EXPLORE_ENABLED, true);
-    cConf.setBoolean(Constants.Explore.START_ON_DEMAND, true);
-    cConf.setBoolean(Constants.Scheduler.SCHEDULERS_LAZY_START, true);
-    cConf.set(Constants.Explore.LOCAL_DATA_DIR,
-              tmpFolder.newFolder("hive").getAbsolutePath());
-
-    Configuration hConf = new Configuration();
-    hConf.addResource("mapred-site-local.xml");
-    hConf.reloadConfiguration();
-    hConf.set(Constants.CFG_LOCAL_DATA_DIR, localDataDir.getAbsolutePath());
-    hConf.set(Constants.AppFabric.OUTPUT_DIR, cConf.get(Constants.AppFabric.OUTPUT_DIR));
-    hConf.set("hadoop.tmp.dir", new File(localDataDir, cConf.get(Constants.AppFabric.TEMP_DIR)).getAbsolutePath());
-
-    // Windows specific requirements
-    if (OSDetector.isWindows()) {
-      File tmpDir = tmpFolder.newFolder();
-      File binDir = new File(tmpDir, "bin");
-      Assert.assertTrue(binDir.mkdirs());
-
-      copyTempFile("hadoop.dll", tmpDir);
-      copyTempFile("winutils.exe", binDir);
-      System.setProperty("hadoop.home.dir", tmpDir.getAbsolutePath());
-      System.load(new File(tmpDir, "hadoop.dll").getAbsolutePath());
-    }
-
-    Injector injector = Guice.createInjector(
-      createDataFabricModule(),
-      new DataSetsModules().getStandaloneModules(),
-      new DataSetServiceModules().getInMemoryModules(),
-      new ConfigModule(cConf, hConf),
-      new IOModule(),
-      new AuthModule(),
-      new LocationRuntimeModule().getInMemoryModules(),
-      new DiscoveryRuntimeModule().getInMemoryModules(),
-      new AppFabricServiceRuntimeModule().getInMemoryModules(),
-      new ServiceStoreModules().getInMemoryModule(),
-      new ProgramRunnerRuntimeModule().getInMemoryModules(),
-      new AbstractModule() {
-        @Override
-        protected void configure() {
-          bind(StreamHandlerV2.class).in(Scopes.SINGLETON);
-          bind(StreamFetchHandlerV2.class).in(Scopes.SINGLETON);
-          bind(StreamHandler.class).in(Scopes.SINGLETON);
-          bind(StreamFetchHandler.class).in(Scopes.SINGLETON);
-          bind(AbstractNamespaceClient.class).to(LocalNamespaceClient.class).in(Scopes.SINGLETON);
-          bind(StreamFileJanitorService.class).to(LocalStreamFileJanitorService.class).in(Scopes.SINGLETON);
-          bind(StreamWriterSizeCollector.class).to(BasicStreamWriterSizeCollector.class).in(Scopes.SINGLETON);
-          bind(StreamCoordinatorClient.class).to(InMemoryStreamCoordinatorClient.class).in(Scopes.SINGLETON);
-        }
-      },
-      // todo: do we need handler?
-      new MetricsHandlerModule(),
-      new MetricsClientRuntimeModule().getInMemoryModules(),
-      new LoggingModules().getInMemoryModules(),
-      new ExploreRuntimeModule().getInMemoryModules(),
-      new ExploreClientModule(),
-      new NotificationFeedServiceRuntimeModule().getInMemoryModules(),
-      new NotificationServiceRuntimeModule().getInMemoryModules(),
-      new AbstractModule() {
-        @Override
-        @SuppressWarnings("deprecation")
-        protected void configure() {
-          install(new FactoryModuleBuilder().implement(ApplicationManager.class, DefaultApplicationManager.class)
-                    .build(ApplicationManagerFactory.class));
-          install(new FactoryModuleBuilder().implement(StreamWriter.class, DefaultStreamWriter.class)
-                    .build(StreamWriterFactory.class));
-          install(new FactoryModuleBuilder().implement(ProcedureClient.class, DefaultProcedureClient.class)
-                    .build(co.cask.cdap.test.internal.ProcedureClientFactory.class));
-          bind(TemporaryFolder.class).toInstance(tmpFolder);
-        }
-      }
-    );
-
-    txService = injector.getInstance(TransactionManager.class);
-    txService.startAndWait();
-    dsOpService = injector.getInstance(DatasetOpExecutor.class);
-    dsOpService.startAndWait();
-    datasetService = injector.getInstance(DatasetService.class);
-    datasetService.startAndWait();
-    metricsQueryService = injector.getInstance(MetricsQueryService.class);
-    metricsQueryService.startAndWait();
-    metricsCollectionService = injector.getInstance(MetricsCollectionService.class);
-    metricsCollectionService.startAndWait();
-    schedulerService = injector.getInstance(SchedulerService.class);
-    schedulerService.startAndWait();
-    exploreExecutorService = injector.getInstance(ExploreExecutorService.class);
-    exploreExecutorService.startAndWait();
-    exploreClient = injector.getInstance(ExploreClient.class);
-    streamCoordinatorClient = injector.getInstance(StreamCoordinatorClient.class);
-    streamCoordinatorClient.startAndWait();
-    testManager = injector.getInstance(UnitTestManager.class);
-    namespaceAdmin = injector.getInstance(NamespaceAdmin.class);
-    // we use MetricStore directly, until RuntimeStats API changes
-    RuntimeStats.metricStore = injector.getInstance(MetricStore.class);
-    namespaceAdmin = injector.getInstance(NamespaceAdmin.class);
-    namespaceAdmin.createNamespace(Constants.DEFAULT_NAMESPACE_META);
-  }
-
-  private static Module createDataFabricModule() {
-    return Modules.override(new DataFabricModules().getInMemoryModules(), new StreamAdminModules().getInMemoryModules())
-      .with(new AbstractModule() {
-
-        @Override
-        protected void configure() {
-          bind(StreamConsumerStateStoreFactory.class)
-            .to(LevelDBStreamConsumerStateStoreFactory.class).in(Singleton.class);
-          bind(StreamAdmin.class).to(FileStreamAdmin.class).in(Singleton.class);
-          bind(StreamConsumerFactory.class).to(LevelDBStreamFileConsumerFactory.class).in(Singleton.class);
-          bind(StreamFileWriterFactory.class).to(LocationStreamFileWriterFactory.class).in(Singleton.class);
-        }
-      });
-  }
-
-  private static void copyTempFile(String infileName, File outDir) throws IOException {
-    URL url = TestBase.class.getClassLoader().getResource(infileName);
-    if (url == null) {
-      throw new IOException("Failed to get resource for " + infileName);
-    }
-    File outFile = new File(outDir, infileName);
-    ByteStreams.copy(Resources.newInputStreamSupplier(url), Files.newOutputStreamSupplier(outFile));
-  }
-
-  @AfterClass
-  public static void finish() throws NotFoundException, NamespaceCannotBeDeletedException {
-    if (--startCount != 0) {
-      return;
-    }
-
-    namespaceAdmin.deleteNamespace(Constants.DEFAULT_NAMESPACE_ID);
-    streamCoordinatorClient.stopAndWait();
-    metricsQueryService.stopAndWait();
-    metricsCollectionService.startAndWait();
-    schedulerService.stopAndWait();
-    Closeables.closeQuietly(exploreClient);
-    exploreExecutorService.stopAndWait();
-    datasetService.stopAndWait();
-    dsOpService.stopAndWait();
-    txService.stopAndWait();
-  }
-
-  /**
-   * Creates a Namespace.
-   *
-   * @param namespace the namespace to create
-   * @throws Exception
-   */
-  protected static void createNamespace(Id.Namespace namespace) throws Exception {
-    getTestManager().createNamespace(new NamespaceMeta.Builder().setName(namespace).build());
-  }
-
-  /**
-   * Deletes a Namespace.
-   *
-   * @param namespace the namespace to create
-   * @throws Exception
-   */
-  protected static void deleteNamespace(Id.Namespace namespace) throws Exception {
-    getTestManager().deleteNamespace(namespace);
->>>>>>> ad90bdf4
-  }
-
 }