--- conflicted
+++ resolved
@@ -158,15 +158,9 @@
       }
     };
     artifactClient.add(myapp1Id.getNamespace(), myapp1Id.getName(),
-<<<<<<< HEAD
-                       myapp1Id.getVersion().getVersion(), null, inputSupplier);
-    // let it derive version from jar manifest, which has bundle-version at 2.0.0
-    artifactClient.add(myapp2Id.getNamespace(), myapp2Id.getName(), null, null, inputSupplier);
-=======
                        inputSupplier, myapp1Id.getVersion().getVersion());
     // let it derive version from jar manifest, which has bundle-version at 2.0.0
     artifactClient.add(myapp2Id.getNamespace(), myapp2Id.getName(), inputSupplier, null, null);
->>>>>>> df7b864c
 
     // add an artifact that contains a plugin, but only extends myapp-2.0.0
     Id.Artifact pluginId = Id.Artifact.from(Id.Namespace.DEFAULT, "myapp-plugins", "2.0.0");
